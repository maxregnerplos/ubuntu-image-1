--- conflicted
+++ resolved
@@ -7,11 +7,8 @@
 
 	"github.com/canonical/ubuntu-image/internal/helper"
 	"github.com/google/uuid"
-<<<<<<< HEAD
-	"github.com/inhies/go-bytesize"
-=======
->>>>>>> da0b5692
 	"github.com/snapcore/snapd/gadget"
+	"github.com/snapcore/snapd/gadget/quantity"
 	"github.com/snapcore/snapd/osutil"
 )
 
@@ -19,11 +16,7 @@
 func (stateMachine *StateMachine) makeTemporaryDirectories() error {
 	// if no workdir was specified, open a /tmp dir
 	if stateMachine.stateMachineFlags.WorkDir == "" {
-<<<<<<< HEAD
 		stateMachine.stateMachineFlags.WorkDir = filepath.Join("/tmp", "ubuntu-image-"+uuid.NewString())
-=======
-		stateMachine.stateMachineFlags.WorkDir = "/tmp/ubuntu-image-" + uuid.NewString()
->>>>>>> da0b5692
 		if err := osMkdir(stateMachine.stateMachineFlags.WorkDir, 0755); err != nil {
 			return fmt.Errorf("Failed to create temporary directory: %s", err.Error())
 		}
@@ -48,14 +41,9 @@
 
 // Load gadget.yaml, do some validation, and store the relevant info in the StateMachine struct
 func (stateMachine *StateMachine) loadGadgetYaml() error {
-<<<<<<< HEAD
-	if err := osutilCopySpecialFile(stateMachine.yamlFilePath,
-		stateMachine.stateMachineFlags.WorkDir); err != nil {
-=======
 	gadgetYamlDst := filepath.Join(stateMachine.stateMachineFlags.WorkDir, "gadget.yaml")
 	if err := osutilCopyFile(stateMachine.yamlFilePath,
 		gadgetYamlDst, osutil.CopyFlagOverwrite); err != nil {
->>>>>>> da0b5692
 		return fmt.Errorf("Error loading gadget.yaml: %s", err.Error())
 	}
 
@@ -69,8 +57,6 @@
 	if err != nil {
 		return fmt.Errorf("Error loading gadget.yaml: %s", err.Error())
 	}
-<<<<<<< HEAD
-=======
 
 	// check if the unpack dir should be preserved
 	envar := os.Getenv("UBUNTU_IMAGE_PRESERVE_UNPACK")
@@ -90,29 +76,10 @@
 
 	return nil
 }
->>>>>>> da0b5692
-
-	for volumeName := range stateMachine.gadgetInfo.Volumes {
-		volumeBaseDir := filepath.Join(stateMachine.tempDirs.volumes, volumeName)
-		if err := osMkdirAll(volumeBaseDir, 0755); err != nil {
-			return fmt.Errorf("Error creating volume dir: %s", err.Error())
-		}
-	}
-
-	// check if the unpack dir should be preserved
-	envar := os.Getenv("UBUNTU_IMAGE_PRESERVE_UNPACK")
-	if envar != "" {
-		preserveDir := filepath.Join(envar, "unpack")
-		if err := osutilCopySpecialFile(stateMachine.tempDirs.unpack, preserveDir); err != nil {
-			return fmt.Errorf("Error preserving unpack dir: %s", err.Error())
-		}
-	}
-	return nil
-}
 
 // Run hooks for populating rootfs contents
 func (stateMachine *StateMachine) populateRootfsContentsHooks() error {
-	if !stateMachine.hooksAllowed {
+	if !stateMachine.isSeeded {
 		if stateMachine.commonFlags.Debug {
 			fmt.Println("Building from a seeded gadget - " +
 				"skipping the post-populate-rootfs hook execution: unsupported")
@@ -158,14 +125,14 @@
 	if err != nil {
 		return fmt.Errorf("Error getting rootfs size: %s", err.Error())
 	}
-	rootfsBytes := bytesize.New(rootfsSize)
-	rootfsPadding, _ := bytesize.Parse("8MB")
-	rootfsBytes += rootfsPadding
+	var rootfsQuantity quantity.Size = rootfsSize
+	rootfsPadding := 8 * quantity.SizeMiB
+	rootfsQuantity += rootfsPadding
 
 	// fudge factor for incidentals
-	rootfsBytes += (rootfsBytes / 2)
+	rootfsQuantity += (rootfsQuantity / 2)
 
-	stateMachine.rootfsSize = rootfsBytes
+	stateMachine.rootfsSize = rootfsQuantity
 	return nil
 }
 
