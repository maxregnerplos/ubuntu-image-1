// This test file tests a successful classic run and success/error scenarios for all states
// that are specific to the classic builds
package statemachine

import (
	"fmt"
<<<<<<< HEAD
	"os"
	"path/filepath"
=======
>>>>>>> 2c2fd1fa
	"strings"
	"testing"

	"github.com/canonical/ubuntu-image/internal/helper"
)

// This is a helper function that we can use to examine the lb commands without running them
func (stateMachine *StateMachine) examineLiveBuild() error {
	var classicStateMachine *ClassicStateMachine
	classicStateMachine = stateMachine.parent.(*ClassicStateMachine)
	if classicStateMachine.Opts.Filesystem == "" {
		// --filesystem was not provided, so we use live-build to create one
		var env []string
		var arch string
		env = append(env, "PROJECT="+classicStateMachine.Opts.Project)
		if classicStateMachine.Opts.Suite != "" {
			env = append(env, "SUITE="+classicStateMachine.Opts.Suite)
		} else {
			env = append(env, "SUITE="+helper.GetHostSuite())
		}
		if classicStateMachine.Opts.Arch == "" {
			arch = helper.GetHostArch()
		} else {
			arch = classicStateMachine.Opts.Arch
		}
		env = append(env, "ARCH="+arch)
		if classicStateMachine.Opts.Subproject != "" {
			env = append(env, "SUBPROJECT="+classicStateMachine.Opts.Subproject)
		}
		if classicStateMachine.Opts.Subarch != "" {
			env = append(env, "SUBARCH="+classicStateMachine.Opts.Subarch)
		}
		if classicStateMachine.Opts.WithProposed {
			env = append(env, "PROPOSED=1")
		}
		if len(classicStateMachine.Opts.ExtraPPAs) > 0 {
			env = append(env, "EXTRA_PPAS="+strings.Join(classicStateMachine.Opts.ExtraPPAs, " "))
		}
		env = append(env, "IMAGEFORMAT=none")
		lbConfig, _, err := helper.SetupLiveBuildCommands(classicStateMachine.tempDirs.rootfs,
			arch, env, true)
		if err != nil {
			return fmt.Errorf("error setting up live_build: %s", err.Error())
		}

		for _, arg := range lbConfig.Args {
			if arg == "--bootstrap-qemu-arch" {
				return nil
			}
		}
	}
	return nil
}

// TestInvalidCommandLineClassic tests invalid command line input for classic images
func TestInvalidCommandLineClassic(t *testing.T) {
	testCases := []struct {
		name       string
		project    string
		filesystem string
	}{
		{"neither_project_nor_filesystem", "", ""},
		{"both_project_and_filesystem", "ubuntu-cpc", "/tmp"},
	}
	for _, tc := range testCases {
		t.Run("test "+tc.name, func(t *testing.T) {
			saveCWD := helper.SaveCWD()
			defer saveCWD()

			var stateMachine ClassicStateMachine
			stateMachine.Opts.Project = tc.project
			stateMachine.Opts.Filesystem = tc.filesystem
			stateMachine.commonFlags, stateMachine.stateMachineFlags = helper.InitCommonOpts()

			if err := stateMachine.Setup(); err == nil {
				t.Error("Expected an error but there was none")
			}
		})
	}
}

// TestFailedValidateInputClassic tests a failure in the Setup() function when validating common input
func TestFailedValidateInputClassic(t *testing.T) {
	t.Run("test_failed_validate_input", func(t *testing.T) {
		saveCWD := helper.SaveCWD()
		defer saveCWD()

		// use both --until and --thru to trigger this failure
		var stateMachine ClassicStateMachine
		stateMachine.commonFlags, stateMachine.stateMachineFlags = helper.InitCommonOpts()
		stateMachine.stateMachineFlags.Until = "until-test"
		stateMachine.stateMachineFlags.Thru = "thru-test"

		if err := stateMachine.Setup(); err == nil {
			t.Error("Expected an error but there was none")
		}
	})
}

// TestFailedReadMetadataClassic tests a failed metadata read by passing --resume with no previous partial state machine run
func TestFailedReadMetadataClassic(t *testing.T) {
	t.Run("test_failed_read_metadata", func(t *testing.T) {
		saveCWD := helper.SaveCWD()
		defer saveCWD()

		// start a --resume with no previous SM run
		var stateMachine ClassicStateMachine
		stateMachine.commonFlags, stateMachine.stateMachineFlags = helper.InitCommonOpts()
		stateMachine.stateMachineFlags.Resume = true
		stateMachine.stateMachineFlags.WorkDir = testDir

		if err := stateMachine.Setup(); err == nil {
			t.Error("Expected an error but there was none")
		}
	})
}

// TestSuccessfulClassicRun runs through all states ensuring none failed
func TestSuccessfulClassicRun(t *testing.T) {
	t.Run("test_successful_classic_run", func(t *testing.T) {
		saveCWD := helper.SaveCWD()
		defer saveCWD()

		var stateMachine ClassicStateMachine
		stateMachine.commonFlags, stateMachine.stateMachineFlags = helper.InitCommonOpts()
		stateMachine.Opts.Project = "ubuntu-cpc"
		stateMachine.Opts.Suite = "focal"
		stateMachine.Args.GadgetTree = filepath.Join("testdata", "gadget_tree")

		if err := stateMachine.Setup(); err != nil {
			t.Errorf("Did not expect an error, got %s\n", err.Error())
		}

		if err := stateMachine.Run(); err != nil {
			t.Errorf("Did not expect an error, got %s\n", err.Error())
		}

		if err := stateMachine.Teardown(); err != nil {
			t.Errorf("Did not expect an error, got %s\n", err.Error())
		}
	})
}

<<<<<<< HEAD
// TestFailedPrepareGadgetTree tests failures in os, osutil, and ioutil libraries
func TestFailedPrepareGadgetTree(t *testing.T) {
	t.Run("test_failed_prepare_gadget_tree", func(t *testing.T) {
		var stateMachine ClassicStateMachine
		stateMachine.commonFlags, stateMachine.stateMachineFlags = helper.InitCommonOpts()
		stateMachine.parent = &stateMachine

		failFuncs := []interface{}{osMkdirAll, ioutilReadDir, osutilCopySpecialFile}
		for _, failFunc := range failFuncs {
			// replace the function with a new function that just returns an error
			origFunc := failFunc
			failFunc = func() error { return fmt.Errorf("Test Error") }

			if err := stateMachine.prepareGadgetTree(); err == nil {
				t.Error("Expected an error, but got none")
			}
			// restore the function
			failFunc = origFunc
		}

		os.RemoveAll(stateMachine.stateMachineFlags.WorkDir)
=======
// TestCrossArch uses a different arch than the host arch and ensures lb commands are set up correctly.
// These tend to be flakey or fail in different environments, so we don't actually run lb commands
func TestSuccessfulClassicCrossArch(t *testing.T) {
	t.Run("test_successful_classic_cross_arch", func(t *testing.T) {
		saveCWD := helper.SaveCWD()
		defer saveCWD()

		var stateMachine ClassicStateMachine
		stateMachine.commonFlags, stateMachine.stateMachineFlags = helper.InitCommonOpts()
		stateMachine.Opts.Project = "ubuntu-cpc"
		stateMachine.stateMachineFlags.Thru = "run_live_build"
		if helper.GetHostArch() != "arm64" {
			stateMachine.Opts.Arch = "arm64"
		} else {
			stateMachine.Opts.Arch = "armhf"
		}

		stateMachine.Args.GadgetTree = "testdata/gadget_tree"
		stateMachine.stateMachineFlags.Thru = "run_live_build"

		if err := stateMachine.Setup(); err != nil {
			t.Errorf("Did not expect an error, got %s\n", err.Error())
		}

		// change the runLiveBuild function to not run the live build commands but inspect their args
		stateNum := stateMachine.getStateNumberByName("run_live_build")
		oldFunc := stateMachine.states[stateNum]
		defer func() {
			stateMachine.states[stateNum] = oldFunc
		}()
		stateMachine.states[stateNum] = stateFunc{"run_live_build", (*StateMachine).examineLiveBuild}

		if err := stateMachine.Run(); err != nil {
			t.Errorf("Did not expect an error, got %s\n", err.Error())
		}

		if err := stateMachine.Teardown(); err != nil {
			t.Errorf("Did not expect an error, got %s\n", err.Error())
		}
>>>>>>> 2c2fd1fa
	})
}

// TestFailedRunLiveBuild tests the scenario where calls to live build fail.
// this is accomplished by passing invalid arguments to live-build
func TestFailedRunLiveBuild(t *testing.T) {
	t.Run("test_successful_classic_run", func(t *testing.T) {
		saveCWD := helper.SaveCWD()
		defer saveCWD()

		var stateMachine ClassicStateMachine
		stateMachine.commonFlags, stateMachine.stateMachineFlags = helper.InitCommonOpts()
		stateMachine.parent = &stateMachine
		stateMachine.Opts.Project = "ubuntu-cpc"
		stateMachine.Opts.Suite = "fakesuite"
		stateMachine.Opts.Arch = "fake"
		stateMachine.Opts.Subproject = "fakeproject"
		stateMachine.Opts.Subarch = "fakearch"
		stateMachine.Opts.WithProposed = true
		stateMachine.Opts.ExtraPPAs = []string{"ppa:fake_user/fakeppa"}
		stateMachine.Args.GadgetTree = filepath.Join("testdata", "gadget_tree")

		if err := stateMachine.runLiveBuild(); err == nil {
			t.Error("Expected an error but there was none")
		}

		os.RemoveAll(stateMachine.stateMachineFlags.WorkDir)
	})
}

// TestFailedPopulateClassicRootfsContents tests failures in the PopulateRootfsContents state
func TestFailedPopulateClassicRootfsContents(t *testing.T) {
	t.Run("test_failed_populate_classic_rootfs_contents", func(t *testing.T) {
		var stateMachine ClassicStateMachine
		stateMachine.commonFlags, stateMachine.stateMachineFlags = helper.InitCommonOpts()
		stateMachine.parent = &stateMachine

		failFuncs := []interface{}{ioutilReadDir, osutilCopySpecialFile, ioutilReadFile, regexpCompile}
		for _, failFunc := range failFuncs {
			// replace the function with a new function that just returns an error
			origFunc := failFunc
			failFunc = func() error { return fmt.Errorf("Test Error") }

			if err := stateMachine.prepareGadgetTree(); err == nil {
				t.Error("Expected an error, but got none")
			}
			// restore the function
			failFunc = origFunc
		}

		os.RemoveAll(stateMachine.stateMachineFlags.WorkDir)
	})
}

// TestPopulateClassicRootfsContents runs the state machine through populate_rootfs_contents and examines
// the rootfs to ensure at least some of the correct file are in place
func TestPopulateClassicRootfsContents(t *testing.T) {
	testCases := []struct {
		name     string
		suite    string
		fileList []string
	}{
		{"focal", "focal", []string{filepath.Join("etc", "shadow"), filepath.Join("boot", "vmlinuz"), filepath.Join("var", "lib")}},
		{"impish", "impish", []string{filepath.Join("etc", "systemd"), filepath.Join("boot", "grub"), filepath.Join("usr", "lib")}},
	}
	for _, tc := range testCases {
		t.Run("test "+tc.name, func(t *testing.T) {
			saveCWD := helper.SaveCWD()
			defer saveCWD()

			var stateMachine ClassicStateMachine
			stateMachine.commonFlags, stateMachine.stateMachineFlags = helper.InitCommonOpts()
			stateMachine.parent = &stateMachine
			stateMachine.Opts.Project = "ubuntu-cpc"
			stateMachine.Opts.Suite = tc.suite
			stateMachine.Args.GadgetTree = filepath.Join("testdata", "gadget_tree")
			stateMachine.stateMachineFlags.Thru = "populate_rootfs_contents"

			if err := stateMachine.Setup(); err != nil {
				t.Errorf("Did not expect an error, got %s\n", err.Error())
			}

			if err := stateMachine.Run(); err != nil {
				t.Errorf("Did not expect an error, got %s\n", err.Error())
			}

			// check the files before Teardown
			for _, file := range tc.fileList {
				_, err := os.Stat(filepath.Join(stateMachine.tempDirs.rootfs, file))
				if err != nil {
					if os.IsNotExist(err) {
						t.Errorf("File %s should exist, but does not", file)
					}
				}
			}

			// check /etc/fstab contents to test the regex part
			fstab, err := ioutilReadFile(filepath.Join(stateMachine.tempDirs.rootfs,
				"etc", "fstab"))
			if err != nil {
				t.Errorf("Error reading fstab to check regex")
			}
			correctLabel := "LABEL=writable   /    ext4   defaults    0 0"
			if !strings.Contains(string(fstab), correctLabel) {
				t.Errorf("Expected fstab contents %s to contain %s",
					string(fstab), correctLabel)
			}

			if err := stateMachine.Teardown(); err != nil {
				t.Errorf("Did not expect an error, got %s\n", err.Error())
			}
		})
	}
}<|MERGE_RESOLUTION|>--- conflicted
+++ resolved
@@ -4,11 +4,8 @@
 
 import (
 	"fmt"
-<<<<<<< HEAD
 	"os"
 	"path/filepath"
-=======
->>>>>>> 2c2fd1fa
 	"strings"
 	"testing"
 
@@ -152,7 +149,6 @@
 	})
 }
 
-<<<<<<< HEAD
 // TestFailedPrepareGadgetTree tests failures in os, osutil, and ioutil libraries
 func TestFailedPrepareGadgetTree(t *testing.T) {
 	t.Run("test_failed_prepare_gadget_tree", func(t *testing.T) {
@@ -174,7 +170,9 @@
 		}
 
 		os.RemoveAll(stateMachine.stateMachineFlags.WorkDir)
-=======
+	})
+}
+
 // TestCrossArch uses a different arch than the host arch and ensures lb commands are set up correctly.
 // These tend to be flakey or fail in different environments, so we don't actually run lb commands
 func TestSuccessfulClassicCrossArch(t *testing.T) {
@@ -214,7 +212,6 @@
 		if err := stateMachine.Teardown(); err != nil {
 			t.Errorf("Did not expect an error, got %s\n", err.Error())
 		}
->>>>>>> 2c2fd1fa
 	})
 }
 
