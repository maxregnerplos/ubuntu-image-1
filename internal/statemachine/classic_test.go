--- conflicted
+++ resolved
@@ -1,7 +1,6 @@
 package statemachine
 
 import (
-	"path/filepath"
 	"fmt"
 	"io/ioutil"
 	"os"
@@ -208,12 +207,8 @@
 		stateMachine.commonFlags, stateMachine.stateMachineFlags = helper.InitCommonOpts()
 		stateMachine.Opts.Project = "ubuntu-cpc"
 		stateMachine.Opts.Suite = "focal"
-<<<<<<< HEAD
 		stateMachine.Args.GadgetTree = filepath.Join("testdata", "gadget_tree")
-=======
-		stateMachine.Args.GadgetTree = "testdata/gadget_tree"
-		stateMachine.parent = &stateMachine
->>>>>>> 2fd4d5b3
+		stateMachine.parent = &stateMachine
 
 		if err := stateMachine.Setup(); err != nil {
 			t.Errorf("Did not expect an error, got %s\n", err.Error())
@@ -302,7 +297,7 @@
 			lbLocation := strings.TrimSpace(string(lbLocationBytes))
 			// ensure the backup doesn't exist
 			os.Remove(lbLocation + ".bak")
-			err := osutil.CopyFile(lbLocation, lbLocation + ".bak", 0)
+			err := osutil.CopyFile(lbLocation, lbLocation+".bak", 0)
 			if err != nil {
 				t.Errorf("Failed back up lb: %s", err.Error())
 			}
@@ -315,7 +310,7 @@
 			}
 			defer func() {
 				os.Remove(lbLocation)
-				osutil.CopyFile(lbLocation + ".bak", lbLocation, 0)
+				osutil.CopyFile(lbLocation+".bak", lbLocation, 0)
 			}()
 
 			// need workdir set up for this
@@ -346,19 +341,9 @@
 		var stateMachine ClassicStateMachine
 		stateMachine.commonFlags, stateMachine.stateMachineFlags = helper.InitCommonOpts()
 		stateMachine.Opts.Project = "ubuntu-cpc"
-<<<<<<< HEAD
-		stateMachine.Opts.Suite = "fakesuite"
-		stateMachine.Opts.Arch = "fake"
-		stateMachine.Opts.Subproject = "fakeproject"
-		stateMachine.Opts.Subarch = "fakearch"
-		stateMachine.Opts.WithProposed = true
-		stateMachine.Opts.ExtraPPAs = []string{"ppa:fake_user/fakeppa"}
-		stateMachine.Args.GadgetTree = filepath.Join("testdata", "gadget_tree")
-=======
 		stateMachine.Opts.Arch = "fakearch"
 		stateMachine.Args.GadgetTree = filepath.Join("testdata", "gadget_tree")
 		stateMachine.parent = &stateMachine
->>>>>>> 2fd4d5b3
 
 		// need workdir set up for this
 		if err := stateMachine.makeTemporaryDirectories(); err != nil {
