// This test file tests a successful classic run and success/error scenarios for all states
// that are specific to the classic builds
package statemachine

import (
	"context"
	"fmt"
	"io/ioutil"
	"os"
	"os/exec"
	"path/filepath"
	"runtime"
	"strings"
	"testing"

	"gopkg.in/yaml.v2"

	"github.com/canonical/ubuntu-image/internal/helper"
	"github.com/invopop/jsonschema"
	"github.com/snapcore/snapd/image"
	//"github.com/snapcore/snapd/osutil"
	//"github.com/snapcore/snapd/seed"
	"github.com/snapcore/snapd/store"
	"github.com/xeipuuv/gojsonschema"
)

// TestClassicSetup tests a successful run of the polymorphed Setup function
func TestClassicSetup(t *testing.T) {
	t.Run("test_classic_setup", func(t *testing.T) {
		asserter := helper.Asserter{T: t}
		saveCWD := helper.SaveCWD()
		defer saveCWD()

		var stateMachine ClassicStateMachine
		stateMachine.commonFlags, stateMachine.stateMachineFlags = helper.InitCommonOpts()
		stateMachine.parent = &stateMachine

		err := stateMachine.Setup()
		asserter.AssertErrNil(err, true)
	})
}

// TestYAMLSchemaParsing attempts to parse a variety of image definition files, both
// valid and invalid, and ensures the correct result/errors are returned
func TestYAMLSchemaParsing(t *testing.T) {
	testCases := []struct {
		name            string
		imageDefinition string
		shouldPass      bool
		expectedError   string
	}{
		{"valid_image_definition", "test_valid.yaml", true, ""},
		{"invalid_class", "test_bad_class.yaml", false, "Class must be one of the following"},
		{"invalid_url", "test_bad_url.yaml", false, "Does not match format 'uri'"},
		{"invalid_ppa_name", "test_bad_ppa_name.yaml", false, "PPAName: Does not match pattern"},
		{"invalid_ppa_auth", "test_bad_ppa_name.yaml", false, "Auth: Does not match pattern"},
		{"both_seed_and_tasks", "test_both_seed_and_tasks.yaml", false, "Must validate one and only one schema"},
		{"git_gadget_without_url", "test_git_gadget_without_url.yaml", false, "When key gadget:type is specified as git, a URL must be provided"},
		{"file_doesnt_exist", "test_not_exist.yaml", false, "no such file or directory"},
		{"not_valid_yaml", "test_invalid_yaml.yaml", false, "yaml: unmarshal errors"},
		{"missing_yaml_fields", "test_missing_name.yaml", false, "Key \"name\" is required in struct \"ImageDefinition\", but is not in the YAML file!"},
		{"private_ppa_without_fingerprint", "test_private_ppa_without_fingerprint.yaml", false, "Fingerprint is required for private PPAs"},
	}
	for _, tc := range testCases {
		t.Run("test_yaml_schema_"+tc.name, func(t *testing.T) {
			asserter := helper.Asserter{T: t}
			saveCWD := helper.SaveCWD()
			defer saveCWD()

			var stateMachine ClassicStateMachine
			stateMachine.commonFlags, stateMachine.stateMachineFlags = helper.InitCommonOpts()
			stateMachine.parent = &stateMachine
			stateMachine.Args.ImageDefinition = filepath.Join("testdata", "image_definitions",
				tc.imageDefinition)
			err := stateMachine.parseImageDefinition()

			if tc.shouldPass {
				asserter.AssertErrNil(err, false)
			} else {
				asserter.AssertErrContains(err, tc.expectedError)
			}
		})
	}
}

// TestFailedParseImageDefinition mocks function calls to test
// failure cases in the parseImageDefinition state
func TestFailedParseImageDefinition(t *testing.T) {
	t.Run("test_failed_parse_image_definition", func(t *testing.T) {
		asserter := helper.Asserter{T: t}
		saveCWD := helper.SaveCWD()
		defer saveCWD()

		var stateMachine ClassicStateMachine
		stateMachine.commonFlags, stateMachine.stateMachineFlags = helper.InitCommonOpts()
		stateMachine.parent = &stateMachine
		stateMachine.Args.ImageDefinition = filepath.Join("testdata", "image_definitions",
			"test_valid.yaml")

		// mock helper.SetDefaults
		helperSetDefaults = mockSetDefaults
		defer func() {
			helperSetDefaults = helper.SetDefaults
		}()
		err := stateMachine.parseImageDefinition()
		asserter.AssertErrContains(err, "Test Error")
		helperSetDefaults = helper.SetDefaults

		// mock helper.CheckEmptyFields
		helperCheckEmptyFields = mockCheckEmptyFields
		defer func() {
			helperCheckEmptyFields = helper.CheckEmptyFields
		}()
		err = stateMachine.parseImageDefinition()
		asserter.AssertErrContains(err, "Test Error")
		helperCheckEmptyFields = helper.CheckEmptyFields

		// mock gojsonschema.Validate
		gojsonschemaValidate = mockGojsonschemaValidateError
		defer func() {
			gojsonschemaValidate = gojsonschema.Validate
		}()
		err = stateMachine.parseImageDefinition()
		asserter.AssertErrContains(err, "Schema validation returned an error")
		gojsonschemaValidate = gojsonschema.Validate
	})
}

// TestCalculateStates reads in a variety of yaml files and ensures
// that the correct states are added to the state machine
// TODO: manually assemble the image definitions instead of relying on the parseImageDefinition() function to make this more of a unit test
func TestCalculateStates(t *testing.T) {
	testCases := []struct {
		name            string
		imageDefinition string
		expectedStates  []string
	}{
		{"state_build_gadget", "test_build_gadget.yaml", []string{"build_gadget_tree", "load_gadget_yaml"}},
		{"state_prebuilt_gadget", "test_prebuilt_gadget.yaml", []string{"prepare_gadget_tree", "load_gadget_yaml"}},
		{"extract_rootfs_tar", "test_extract_rootfs_tar.yaml", []string{"extract_rootfs_tar"}},
		{"build_rootfs_from_seed", "test_rootfs_seed.yaml", []string{"germinate"}},
		{"build_rootfs_from_tasks", "test_rootfs_tasks.yaml", []string{"build_rootfs_from_tasks"}},
		{"customization_states", "test_customization.yaml", []string{"customize_cloud_init", "perform_manual_customization"}},
	}
	for _, tc := range testCases {
		t.Run("test_calcluate_states_"+tc.name, func(t *testing.T) {
			asserter := helper.Asserter{T: t}
			saveCWD := helper.SaveCWD()
			defer saveCWD()

			var stateMachine ClassicStateMachine
			stateMachine.commonFlags, stateMachine.stateMachineFlags = helper.InitCommonOpts()
			stateMachine.parent = &stateMachine
			stateMachine.Args.ImageDefinition = filepath.Join("testdata", "image_definitions", tc.imageDefinition)
			err := stateMachine.parseImageDefinition()
			asserter.AssertErrNil(err, true)

			// now calculate the states and ensure that the expected states are in the slice
			err = stateMachine.calculateStates()
			asserter.AssertErrNil(err, true)

			for _, expectedState := range tc.expectedStates {
				stateFound := false
				for _, state := range stateMachine.states {
					if expectedState == state.name {
						stateFound = true
					}
				}
				if !stateFound {
					t.Errorf("state %s should exist in %v, but does not",
						expectedState, stateMachine.states)
				}
			}
		})
	}
}

// TestFailedCalculateStates tests that the calculateStates
// function fails if the value of --until or --thru is not
// in the calculated list of states
func TestFailedCalculateStates(t *testing.T) {
	t.Run("test_failed_calcluate_states", func(t *testing.T) {
		asserter := helper.Asserter{T: t}
		saveCWD := helper.SaveCWD()
		defer saveCWD()

		var stateMachine ClassicStateMachine
		stateMachine.commonFlags, stateMachine.stateMachineFlags = helper.InitCommonOpts()
		stateMachine.parent = &stateMachine
		stateMachine.ImageDef = ImageDefinition{
			Gadget: &GadgetType{
				GadgetType: "git",
			},
			Rootfs: &RootfsType{
				ArchiveTasks: []string{"test"},
			},
			Customization: &CustomizationType{},
		}

		stateMachine.stateMachineFlags.Thru = "fake_state"

		// now calculate the states and ensure that the expected states are in the slice
		err := stateMachine.calculateStates()
		asserter.AssertErrContains(err, "not a valid state name")
	})
}

// TestPrintStates ensures the states are printed to stdout when the --debug flag is set
func TestPrintStates(t *testing.T) {
	t.Run("test_print_states", func(t *testing.T) {
		asserter := helper.Asserter{T: t}
		saveCWD := helper.SaveCWD()
		defer saveCWD()

		var stateMachine ClassicStateMachine
		stateMachine.commonFlags, stateMachine.stateMachineFlags = helper.InitCommonOpts()
		stateMachine.parent = &stateMachine
		stateMachine.commonFlags.Debug = true
		stateMachine.Args.ImageDefinition = filepath.Join("testdata", "image_definitions", "test_valid.yaml")
		err := stateMachine.parseImageDefinition()
		asserter.AssertErrNil(err, true)

		// capture stdout, calculate the states, and ensure they were printed
		stdout, restoreStdout, err := helper.CaptureStd(&os.Stdout)
		defer restoreStdout()
		asserter.AssertErrNil(err, true)

		err = stateMachine.calculateStates()
		asserter.AssertErrNil(err, true)

		// restore stdout and examine what was printed
		restoreStdout()
		readStdout, err := ioutil.ReadAll(stdout)
		asserter.AssertErrNil(err, true)

		expectedStates := `The calculated states are as follows:
[0] build_gadget_tree
[1] prepare_gadget_tree
[2] load_gadget_yaml
[3] germinate
[4] create_chroot
[5] install_packages
[6] preseed_image
[7] populate_rootfs_contents
[8] customize_cloud_init
[9] generate_disk_info
[10] calculate_rootfs_size
[11] populate_bootfs_contents
[12] populate_prepare_partitions
[13] make_disk
[14] generate_manifest
[15] finish
`
		if !strings.Contains(string(readStdout), expectedStates) {
			t.Errorf("Expected states to be printed in output:\n\"%s\"\n but got \n\"%s\"\n instead",
				expectedStates, string(readStdout))
		}
	})
}

// TestFailedValidateInputClassic tests a failure in the Setup() function when validating common input
func TestFailedValidateInputClassic(t *testing.T) {
	t.Run("test_failed_validate_input", func(t *testing.T) {
		asserter := helper.Asserter{T: t}
		saveCWD := helper.SaveCWD()
		defer saveCWD()

		// use both --until and --thru to trigger this failure
		var stateMachine ClassicStateMachine
		stateMachine.commonFlags, stateMachine.stateMachineFlags = helper.InitCommonOpts()
		stateMachine.stateMachineFlags.Until = "until-test"
		stateMachine.stateMachineFlags.Thru = "thru-test"

		err := stateMachine.Setup()
		asserter.AssertErrContains(err, "cannot specify both --until and --thru")
		os.RemoveAll(stateMachine.stateMachineFlags.WorkDir)
	})
}

// TestFailedReadMetadataClassic tests a failed metadata read by passing --resume with no previous partial state machine run
func TestFailedReadMetadataClassic(t *testing.T) {
	t.Run("test_failed_read_metadata", func(t *testing.T) {
		asserter := helper.Asserter{T: t}
		saveCWD := helper.SaveCWD()
		defer saveCWD()

		// start a --resume with no previous SM run
		var stateMachine ClassicStateMachine
		stateMachine.commonFlags, stateMachine.stateMachineFlags = helper.InitCommonOpts()
		stateMachine.stateMachineFlags.Resume = true
		stateMachine.stateMachineFlags.WorkDir = testDir

		err := stateMachine.Setup()
		asserter.AssertErrContains(err, "error reading metadata file")
		os.RemoveAll(stateMachine.stateMachineFlags.WorkDir)
	})
}

// TestPrepareGadgetTree runs prepareGadgetTree() and ensures the gadget_tree files
// are placed in the correct locations
func TestPrepareGadgetTree(t *testing.T) {
	t.Run("test_prepare_gadget_tree", func(t *testing.T) {
		asserter := helper.Asserter{T: t}
		saveCWD := helper.SaveCWD()
		defer saveCWD()

		var stateMachine ClassicStateMachine
		stateMachine.commonFlags, stateMachine.stateMachineFlags = helper.InitCommonOpts()

		err := stateMachine.prepareGadgetTree()
		asserter.AssertErrNil(err, true)

		os.RemoveAll(stateMachine.stateMachineFlags.WorkDir)
	})
}

// TestFailedPrepareGadgetTree tests failures in os, osutil, and ioutil libraries
func TestFailedPrepareGadgetTree(t *testing.T) {
	t.Run("test_failed_prepare_gadget_tree", func(t *testing.T) {
		// currently a no-op, waiting for prepareGadgetTree
		// to be converted to the new ubuntu-image classic
		// design. This will have ubuntu-image build the
		// gadget tree rather than relying on the user
		// to have done this ahead of time
		t.Skip()
	})
}

// TestBuildRootfsFromTasks unit tests the buildRootfsFromTasks function
func TestBuildRootfsFromTasks(t *testing.T) {
	t.Run("test_build_rootfs_from_tasks", func(t *testing.T) {
		asserter := helper.Asserter{T: t}
		saveCWD := helper.SaveCWD()
		defer saveCWD()

		var stateMachine ClassicStateMachine
		stateMachine.commonFlags, stateMachine.stateMachineFlags = helper.InitCommonOpts()

		err := stateMachine.buildRootfsFromTasks()
		asserter.AssertErrNil(err, true)

		os.RemoveAll(stateMachine.stateMachineFlags.WorkDir)
	})
}

// TestExtractRootfsTar unit tests the extractRootfsTar function
func TestExtractRootfsTar(t *testing.T) {
	t.Run("test_extract_rootfs_tar", func(t *testing.T) {
		asserter := helper.Asserter{T: t}
		saveCWD := helper.SaveCWD()
		defer saveCWD()

		var stateMachine ClassicStateMachine
		stateMachine.commonFlags, stateMachine.stateMachineFlags = helper.InitCommonOpts()

		err := stateMachine.extractRootfsTar()
		asserter.AssertErrNil(err, true)

		os.RemoveAll(stateMachine.stateMachineFlags.WorkDir)
	})
}

// TestCustomizeCloudInit unit tests the customizeCloudInit function
func TestCustomizeCloudInit(t *testing.T) {
	t.Run("test_customize_cloud_init", func(t *testing.T) {
		asserter := helper.Asserter{T: t}
		saveCWD := helper.SaveCWD()
		defer saveCWD()

		var stateMachine ClassicStateMachine
		stateMachine.commonFlags, stateMachine.stateMachineFlags = helper.InitCommonOpts()

		err := stateMachine.customizeCloudInit()
		asserter.AssertErrNil(err, true)

		os.RemoveAll(stateMachine.stateMachineFlags.WorkDir)
	})
}

// TestSetupExtraPPAs unit tests the setupExtraPPAs function
func TestSetupExtraPPAs(t *testing.T) {
	t.Run("test_setup_extra_PPAs", func(t *testing.T) {
		asserter := helper.Asserter{T: t}
		saveCWD := helper.SaveCWD()
		defer saveCWD()

		var stateMachine ClassicStateMachine
		stateMachine.commonFlags, stateMachine.stateMachineFlags = helper.InitCommonOpts()

		err := stateMachine.setupExtraPPAs()
		asserter.AssertErrNil(err, true)

		os.RemoveAll(stateMachine.stateMachineFlags.WorkDir)
	})
}

// TestInstallExtraPackages unit tests the installExtraPackages function
func TestInstallExtraPackages(t *testing.T) {
	t.Run("test_install_extra_packages", func(t *testing.T) {
		asserter := helper.Asserter{T: t}
		saveCWD := helper.SaveCWD()
		defer saveCWD()

		var stateMachine ClassicStateMachine
		stateMachine.commonFlags, stateMachine.stateMachineFlags = helper.InitCommonOpts()

		err := stateMachine.installExtraPackages()
		asserter.AssertErrNil(err, true)

		os.RemoveAll(stateMachine.stateMachineFlags.WorkDir)
	})
}

// TestManualCustomization unit tests the manualCustomization function
func TestManualCustomization(t *testing.T) {
	t.Run("test_manual_customization", func(t *testing.T) {
		asserter := helper.Asserter{T: t}
		saveCWD := helper.SaveCWD()
		defer saveCWD()

		var stateMachine ClassicStateMachine
		stateMachine.commonFlags, stateMachine.stateMachineFlags = helper.InitCommonOpts()
		stateMachine.parent = &stateMachine

		stateMachine.ImageDef = ImageDefinition{
			Architecture: getHostArch(),
			Series:       getHostSuite(),
			Rootfs: &RootfsType{
				Archive: "ubuntu",
			},
			Customization: &CustomizationType{
				Manual: &ManualType{
					CopyFile: []*CopyFileType{
						{
							Source: filepath.Join("testdata", "test_script"),
							Dest:   "/test_copy_file",
						},
					},
					TouchFile: []*TouchFileType{
						{
							TouchPath: "/test_touch_file",
						},
					},
					Execute: []*ExecuteType{
						{
							// the file we already copied creates a file /test_execute
							ExecutePath: "/test_copy_file",
						},
					},
					AddUser: []*AddUserType{
						{
							UserName: "testuser",
							UserID:   "123456",
						},
					},
					AddGroup: []*AddGroupType{
						{
							GroupName: "testgroup",
							GroupID:   "456789",
						},
					},
				},
			},
		}

		// need workdir set up for this
		err := stateMachine.makeTemporaryDirectories()
		asserter.AssertErrNil(err, true)

		// also create chroot
		err = stateMachine.createChroot()
		asserter.AssertErrNil(err, true)

		err = stateMachine.manualCustomization()
		asserter.AssertErrNil(err, true)

		// Check that the correct files exist
		testFiles := []string{"test_copy_file", "test_touch_file", "test_execute"}
		for _, fileName := range testFiles {
			_, err := os.Stat(filepath.Join(stateMachine.tempDirs.chroot, fileName))
			if err != nil {
				t.Errorf("file %s should exist, but it does not", fileName)
			}
		}

		// Check that the test user exists with the correct uid
		passwdFile := filepath.Join(stateMachine.tempDirs.chroot, "etc", "passwd")
		passwdContents, err := ioutil.ReadFile(passwdFile)
		asserter.AssertErrNil(err, true)
		if !strings.Contains(string(passwdContents), "testuser:x:123456") {
			t.Errorf("Test user was not created in the chroot")
		}

		// Check that the test group exists with the correct gid
		groupFile := filepath.Join(stateMachine.tempDirs.chroot, "etc", "group")
		groupContents, err := ioutil.ReadFile(groupFile)
		asserter.AssertErrNil(err, true)
		if !strings.Contains(string(groupContents), "testgroup:x:456789") {
			t.Errorf("Test group was not created in the chroot")
		}

		os.RemoveAll(stateMachine.stateMachineFlags.WorkDir)
	})
}

<<<<<<< HEAD
// TestPreseedClassicImage unit tests the preseedClassicImage function
func TestPreseedClassicImage(t *testing.T) {
	t.Run("test_preseed_classic_image", func(t *testing.T) {
=======
// TestFailedManualCustomization tests failures in the manualCustomization function
func TestFailedManualCustomization(t *testing.T) {
	t.Run("test_failed_manual_customization", func(t *testing.T) {
>>>>>>> 1577c463
		asserter := helper.Asserter{T: t}
		saveCWD := helper.SaveCWD()
		defer saveCWD()

		var stateMachine ClassicStateMachine
		stateMachine.commonFlags, stateMachine.stateMachineFlags = helper.InitCommonOpts()
		stateMachine.parent = &stateMachine
<<<<<<< HEAD
		stateMachine.Snaps = []string{"lxd"}
		stateMachine.ImageDef = ImageDefinition{
			Architecture: getHostArch(),
			Customization: &CustomizationType{
				ExtraSnaps: []*SnapType{
					{
						SnapName: "hello",
						Channel:  "candidate",
					},
				},
			},
		}

		err := stateMachine.makeTemporaryDirectories()
		asserter.AssertErrNil(err, true)

		err = stateMachine.preseedClassicImage()
		asserter.AssertErrNil(err, true)

		// check that the lxd and hello snaps, as well as lxd's base, core20
		// were preseeded in the correct location
		snaps := map[string]string{"lxd": "stable", "hello": "candidate", "core20": "stable"}
		for snapName, snapChannel := range snaps {
			// reach out to the snap store to find the revision
			// of the snap for the specified channel
			snapStore := store.New(nil, nil)
			snapSpec := store.SnapSpec{Name: snapName}
			context := context.TODO() //context can be empty, just not nil
			snapInfo, err := snapStore.SnapInfo(context, snapSpec, nil)
			asserter.AssertErrNil(err, true)

			var storeRevision int
			storeRevision = snapInfo.Channels["latest/"+snapChannel].Revision.N
			snapFileName := fmt.Sprintf("%s_%d.snap", snapName, storeRevision)

			snapPath := filepath.Join(stateMachine.tempDirs.chroot,
				"var", "lib", "snapd", "seed", "snaps", snapFileName)
			_, err = os.Stat(snapPath)
			if err != nil {
				if os.IsNotExist(err) {
					t.Errorf("File %s should exist, but does not", snapPath)
				}
			}
		}
=======

		stateMachine.ImageDef = ImageDefinition{
			Customization: &CustomizationType{
				Manual: &ManualType{
					TouchFile: []*TouchFileType{
						{
							TouchPath: filepath.Join("this", "path", "does", "not", "exist"),
						},
					},
				},
			},
		}

		err := stateMachine.manualCustomization()
		asserter.AssertErrContains(err, "no such file or directory")
>>>>>>> 1577c463
		os.RemoveAll(stateMachine.stateMachineFlags.WorkDir)
	})
}

<<<<<<< HEAD
// TestFailedPreseedClassicImage tests failures in the preseedClassicImage function
func TestFailedPreseedClassicImage(t *testing.T) {
	t.Run("test_failed_preseed_classic_image", func(t *testing.T) {
=======
// TestPrepareClassicImage unit tests the prepareClassicImage function
func TestPrepareClassicImage(t *testing.T) {
	t.Run("test_prepare_classic_image", func(t *testing.T) {
>>>>>>> 1577c463
		asserter := helper.Asserter{T: t}
		saveCWD := helper.SaveCWD()
		defer saveCWD()

		var stateMachine ClassicStateMachine
		stateMachine.commonFlags, stateMachine.stateMachineFlags = helper.InitCommonOpts()
		stateMachine.parent = &stateMachine
		stateMachine.ImageDef = ImageDefinition{
			Architecture: getHostArch(),
			Customization: &CustomizationType{
				ExtraSnaps: []*SnapType{},
			},
		}

		// need workdir set up for this
		err := stateMachine.makeTemporaryDirectories()
		asserter.AssertErrNil(err, true)

		// include an invalid snap snap name to trigger a failure in
		// parseSnapsAndChannels
		stateMachine.Snaps = []string{"lxd=test=invalid=name"}
		err = stateMachine.preseedClassicImage()
		asserter.AssertErrContains(err, "Invalid syntax")

		// try to include a nonexistent snap to trigger a failure
		// in snapStore.SnapInfo
		stateMachine.Snaps = []string{"test-this-snap-name-should-never-exist"}
		err = stateMachine.preseedClassicImage()
		asserter.AssertErrContains(err, "Error getting info for snap")

		// mock image.Prepare
		stateMachine.Snaps = []string{"hello"}
		imagePrepare = mockImagePrepare
		defer func() {
			imagePrepare = image.Prepare
		}()
		err = stateMachine.preseedClassicImage()
		asserter.AssertErrContains(err, "Error preparing image")
		imagePrepare = image.Prepare

		os.RemoveAll(stateMachine.stateMachineFlags.WorkDir)
	})
}

// TODO replace this with fakeExecCommand that sil2100 wrote
// TestFailedLiveBuildCommands tests the scenario where calls to `lb` fail
// this is accomplished by temporarily replacing lb on disk with a test script
/*func TestFailedLiveBuildCommands(t *testing.T) {
	testCases := []struct {
		name       string
		testScript string
	}{
		{"failed_lb_config", "lb_config_fail"},
		{"failed_lb_build", "lb_build_fail"},
	}
	for _, tc := range testCases {
		t.Run("test_"+tc.name, func(t *testing.T) {
			asserter := helper.Asserter{T: t}
			saveCWD := helper.SaveCWD()
			defer saveCWD()

			var stateMachine ClassicStateMachine
			stateMachine.commonFlags, stateMachine.stateMachineFlags = helper.InitCommonOpts()
			stateMachine.Opts.Project = "ubuntu-cpc"
			stateMachine.Opts.Subproject = "fakeproject"
			stateMachine.Opts.Subarch = "fakearch"
			stateMachine.Opts.WithProposed = true
			stateMachine.Opts.ExtraPPAs = []string{"ppa:fake_user/fakeppa"}
			stateMachine.Args.GadgetTree = filepath.Join("testdata", "gadget_tree")
			stateMachine.parent = &stateMachine

			scriptPath := filepath.Join("testscripts", tc.testScript)
			// save the original lb
			whichLb := *exec.Command("which", "lb")
			lbLocationBytes, _ := whichLb.Output()
			lbLocation := strings.TrimSpace(string(lbLocationBytes))
			// ensure the backup doesn't exist
			os.Remove(lbLocation + ".bak")
			err := os.Rename(lbLocation, lbLocation+".bak")
			asserter.AssertErrNil(err, true)

			err = osutil.CopyFile(scriptPath, lbLocation, 0)
			asserter.AssertErrNil(err, true)
			defer func() {
				os.Remove(lbLocation)
				os.Rename(lbLocation+".bak", lbLocation)
			}()

			// need workdir set up for this
			err = stateMachine.makeTemporaryDirectories()
			asserter.AssertErrNil(err, true)

			// also need unpack set up
			err = os.Mkdir(stateMachine.tempDirs.unpack, 0755)
			asserter.AssertErrNil(err, true)

			err = stateMachine.runLiveBuild()
			asserter.AssertErrContains(err, "Error running command")
			os.RemoveAll(stateMachine.stateMachineFlags.WorkDir)
		})
	}
}*/

// TestPopulateClassicRootfsContents runs the state machine through populate_rootfs_contents and examines
// the rootfs to ensure at least some of the correct file are in place
func TestPopulateClassicRootfsContents(t *testing.T) {
	t.Run("test_populate_classic_rootfs_contents", func(t *testing.T) {
		if runtime.GOARCH != "amd64" {
			t.Skip("Test for amd64 only")
		}
		asserter := helper.Asserter{T: t}
		saveCWD := helper.SaveCWD()
		defer saveCWD()

		var stateMachine ClassicStateMachine
		stateMachine.commonFlags, stateMachine.stateMachineFlags = helper.InitCommonOpts()
		stateMachine.parent = &stateMachine
		stateMachine.Args.ImageDefinition = filepath.Join("testdata", "image_definitions",
			"test_valid.yaml")

		err := stateMachine.populateClassicRootfsContents()
		asserter.AssertErrNil(err, true)

		os.RemoveAll(stateMachine.stateMachineFlags.WorkDir)

		// check the files before Teardown
		/*fileList := []string{filepath.Join("etc", "shadow"),
			filepath.Join("etc", "systemd"),
			filepath.Join("boot", "vmlinuz"),
			filepath.Join("boot", "grub"),
			filepath.Join("usr", "lib")}
		for _, file := range fileList {
			_, err := os.Stat(filepath.Join(stateMachine.tempDirs.rootfs, file))
			if err != nil {
				if os.IsNotExist(err) {
					t.Errorf("File %s should exist, but does not", file)
				}
			}
		}

		// check /etc/fstab contents to test the scenario where the regex replaced an
		// existing filesystem label with LABEL=writable
		fstab, err := ioutilReadFile(filepath.Join(stateMachine.tempDirs.rootfs,
			"etc", "fstab"))
		if err != nil {
			t.Errorf("Error reading fstab to check regex")
		}
		correctLabel := "LABEL=writable"
		if !strings.Contains(string(fstab), correctLabel) {
			t.Errorf("Expected fstab contents %s to contain %s",
				string(fstab), correctLabel)
		}

		// check that extra snaps were added to the rootfs
		for _, snap := range stateMachine.commonFlags.Snaps {
			if strings.Contains(snap, "/") {
				snap = strings.Split(snap, "/")[0]
			}
			if strings.Contains(snap, "=") {
				snap = strings.Split(snap, "=")[0]
			}
			filePath := filepath.Join(stateMachine.tempDirs.rootfs,
				"var", "snap", snap)
			if !osutil.FileExists(filePath) {
				t.Errorf("File %s should exist but it does not", filePath)
			}
		}*/
	})
}

// TestFailedPopulateClassicRootfsContents tests failed scenarios in populateClassicRootfsContents
// this is accomplished by mocking functions
/*func TestFailedPopulateClassicRootfsContents(t *testing.T) {
	t.Run("test_failed_populate_classic_rootfs_contents", func(t *testing.T) {
		asserter := helper.Asserter{T: t}
		var stateMachine ClassicStateMachine
		stateMachine.commonFlags, stateMachine.stateMachineFlags = helper.InitCommonOpts()
		stateMachine.parent = &stateMachine
		stateMachine.Opts.Filesystem = filepath.Join("testdata", "filesystem")
		stateMachine.commonFlags.CloudInit = filepath.Join("testdata", "user-data")

		// need workdir set up for this
		err := stateMachine.makeTemporaryDirectories()
		asserter.AssertErrNil(err, true)

		// mock ioutil.ReadDir
		ioutilReadDir = mockReadDir
		defer func() {
			ioutilReadDir = ioutil.ReadDir
		}()
		err = stateMachine.populateClassicRootfsContents()
		asserter.AssertErrContains(err, "Error reading unpack/chroot dir")
		ioutilReadDir = ioutil.ReadDir

		// mock osutil.CopySpecialFile
		osutilCopySpecialFile = mockCopySpecialFile
		defer func() {
			osutilCopySpecialFile = osutil.CopySpecialFile
		}()
		err = stateMachine.populateClassicRootfsContents()
		asserter.AssertErrContains(err, "Error copying rootfs")
		osutilCopySpecialFile = osutil.CopySpecialFile

		// mock ioutil.WriteFile
		ioutilWriteFile = mockWriteFile
		defer func() {
			ioutilWriteFile = ioutil.WriteFile
		}()
		err = stateMachine.populateClassicRootfsContents()
		asserter.AssertErrContains(err, "Error writing to fstab")
		ioutilWriteFile = ioutil.WriteFile

		// mock os.MkdirAll
		osMkdirAll = mockMkdirAll
		defer func() {
			osMkdirAll = os.MkdirAll
		}()
		err = stateMachine.populateClassicRootfsContents()
		asserter.AssertErrContains(err, "Error creating cloud-init dir")
		osMkdirAll = os.MkdirAll

		// mock os.OpenFile
		osOpenFile = mockOpenFile
		defer func() {
			osOpenFile = os.OpenFile
		}()
		err = stateMachine.populateClassicRootfsContents()
		asserter.AssertErrContains(err, "Error opening cloud-init meta-data file")
		osOpenFile = os.OpenFile

		// mock osutil.CopyFile
		osutilCopyFile = mockCopyFile
		defer func() {
			osutilCopyFile = osutil.CopyFile
		}()
		err = stateMachine.populateClassicRootfsContents()
		asserter.AssertErrContains(err, "Error copying cloud-init")
		osutilCopyFile = osutil.CopyFile
	})
}

// TestFilesystemFlag makes sure that with the --filesystem flag the specified filesystem is copied
// to the rootfs directory
func TestFilesystemFlag(t *testing.T) {
	t.Run("test_filesystem_flag", func(t *testing.T) {
		asserter := helper.Asserter{T: t}
		var stateMachine ClassicStateMachine
		stateMachine.commonFlags, stateMachine.stateMachineFlags = helper.InitCommonOpts()
		stateMachine.parent = &stateMachine
		stateMachine.Opts.Filesystem = filepath.Join("testdata", "filesystem")

		// need workdir set up for this
		err := stateMachine.makeTemporaryDirectories()
		asserter.AssertErrNil(err, true)

		err = stateMachine.populateClassicRootfsContents()
		asserter.AssertErrNil(err, true)

		// check that the specified filesystem was copied over
		if _, err := os.Stat(filepath.Join(stateMachine.tempDirs.rootfs, "testfile")); err != nil {
			t.Errorf("Failed to copy --filesystem to rootfs")
		}

		// the included filesystem contains an invalid /etc/fstab. Make sure it
		// was overwritten to have a valid /etc/fstab
		fstab, err := ioutilReadFile(filepath.Join(stateMachine.tempDirs.rootfs,
			"etc", "fstab"))
		if err != nil {
			t.Errorf("Error reading fstab to check regex")
		}
		correctLabel := "LABEL=writable   /    ext4   defaults    0 0"
		if !strings.Contains(string(fstab), correctLabel) {
			t.Errorf("Expected fstab contents %s to contain %s",
				string(fstab), correctLabel)
		}
	})
}
*/
// TestGeneratePackageManifest tests if classic image manifest generation works
func TestGeneratePackageManifest(t *testing.T) {
	t.Run("test_generate_package_manifest", func(t *testing.T) {
		asserter := helper.Asserter{T: t}

		// Setup the exec.Command mock
		testCaseName = "TestGeneratePackageManifest"
		execCommand = fakeExecCommand
		defer func() {
			execCommand = exec.Command
		}()
		// We need the output directory set for this
		outputDir, err := ioutil.TempDir("/tmp", "ubuntu-image-")
		asserter.AssertErrNil(err, true)
		defer os.RemoveAll(outputDir)

		var stateMachine ClassicStateMachine
		stateMachine.commonFlags, stateMachine.stateMachineFlags = helper.InitCommonOpts()
		stateMachine.parent = &stateMachine
		stateMachine.commonFlags.OutputDir = outputDir
		osMkdirAll(stateMachine.commonFlags.OutputDir, 0755)

		err = stateMachine.generatePackageManifest()
		asserter.AssertErrNil(err, true)

		os.RemoveAll(stateMachine.stateMachineFlags.WorkDir)
		// Check if manifest file got generated and if it has expected contents
		/*manifestPath := filepath.Join(stateMachine.commonFlags.OutputDir, "filesystem.manifest")
		manifestBytes, err := ioutil.ReadFile(manifestPath)
		asserter.AssertErrNil(err, true)
		// The order of packages shouldn't matter
		examplePackages := []string{"foo 1.2", "bar 1.4-1ubuntu4.1", "libbaz 0.1.3ubuntu2"}
		for _, pkg := range examplePackages {
			if !strings.Contains(string(manifestBytes), pkg) {
				t.Errorf("filesystem.manifest does not contain expected package: %s", pkg)
			}
		}*/
	})
}

/*
// TestFailedGeneratePackageManifest tests if classic manifest generation failures are reported
func TestFailedGeneratePackageManifest(t *testing.T) {
	t.Run("test_failed_generate_package_manifest", func(t *testing.T) {
		asserter := helper.Asserter{T: t}

		// Setup the exec.Command mock - version from the success test
		testCaseName = "TestGeneratePackageManifest"
		execCommand = fakeExecCommand
		defer func() {
			execCommand = exec.Command
		}()
		// Setup the mock for os.Create, making those fail
		osCreate = mockCreate
		defer func() {
			osCreate = os.Create
		}()

		var stateMachine ClassicStateMachine
		stateMachine.commonFlags, stateMachine.stateMachineFlags = helper.InitCommonOpts()
		stateMachine.parent = &stateMachine
		stateMachine.commonFlags.OutputDir = "/test/path"

		err := stateMachine.generatePackageManifest()
		asserter.AssertErrContains(err, "Error creating manifest file")
	})
}

// TestExtraSnapsWithFilesystem tests that using --snap along with --filesystem preseeds the snaps
// in the resulting root filesystem
func TestExtraSnapsWithFilesystem(t *testing.T) {
	t.Run("test_extra_snaps_with_filesystem", func(t *testing.T) {
		if runtime.GOARCH != "amd64" {
			t.Skip("Test for amd64 only")
		}
		asserter := helper.Asserter{T: t}
		var stateMachine ClassicStateMachine
		stateMachine.commonFlags, stateMachine.stateMachineFlags = helper.InitCommonOpts()
		stateMachine.parent = &stateMachine
		stateMachine.Opts.Filesystem = filepath.Join("testdata", "filesystem")
		stateMachine.commonFlags.Snaps = []string{"hello"}

		// need workdir set up for this
		err := stateMachine.makeTemporaryDirectories()
		asserter.AssertErrNil(err, true)

		// copy the filesystem over before attempting to preseed it
		err = stateMachine.populateClassicRootfsContents()
		asserter.AssertErrNil(err, true)

		// call "snap prepare image" to preseed the filesystem.
		// Doing the preseed at the time of the test allows it to
		// run on each architecture and keeps the github repository
		// free of large .snap files
		snapPrepareImage := *exec.Command("snap", "prepare-image", "--arch=amd64",
			"--classic", "--snap=core20", "--snap=snapd", "--snap=lxd",
			filepath.Join("testdata", "modelAssertionClassic"),
			stateMachine.tempDirs.rootfs)
		err = snapPrepareImage.Run()
		asserter.AssertErrNil(err, true)

		// now call prepateClassicImage to simulate using --snap with --filesystem
		err = stateMachine.prepareClassicImage()
		asserter.AssertErrNil(err, true)

		// Ensure that the hello snap was preseeded in the filesystem and the
		// snaps that were already there haven't been removed
		snapList := []string{"hello", "lxd", "core20", "snapd"}
		for _, snap := range snapList {
			snapGlob := filepath.Join(stateMachine.tempDirs.rootfs,
				"var", "lib", "snapd", "snaps", snap+"*.snap")
			snapFile, _ := filepath.Glob(snapGlob)
			if len(snapFile) == 0 {
				if os.IsNotExist(err) {
					t.Errorf("File %s should exist, but does not", snapGlob)
				}
			}
		}
	})
}

// TestFailedPrepareClassiImage tests various failure scenarios in the prepateClassicImage function
func TestFailedPrepareClassicImage(t *testing.T) {
	t.Run("test_failed_prepare_classic_image", func(t *testing.T) {
		asserter := helper.Asserter{T: t}
		var stateMachine ClassicStateMachine
		stateMachine.commonFlags, stateMachine.stateMachineFlags = helper.InitCommonOpts()
		stateMachine.parent = &stateMachine
		stateMachine.Opts.Filesystem = filepath.Join("testdata", "filesystem")

		// need workdir set up for this
		err := stateMachine.makeTemporaryDirectories()
		asserter.AssertErrNil(err, true)

		// copy the filesystem over before attempting to preseed it
		err = stateMachine.populateClassicRootfsContents()
		asserter.AssertErrNil(err, true)

		// call "snap prepare image" to preseed the filesystem.
		// Doing the preseed at the time of the test allows it to
		// run on each architecture and keeps the github repository
		// free of large .snap files
		snapPrepareImage := *exec.Command("snap", "prepare-image", "--arch=amd64",
			"--classic", "--snap=core20", "--snap=snapd", "--snap=lxd",
			filepath.Join("testdata", "modelAssertionClassic"),
			stateMachine.tempDirs.rootfs)
		err = snapPrepareImage.Run()
		asserter.AssertErrNil(err, true)

		// set an invalid value for --snap to cause an error in
		// parseSnapsAndChannels
		stateMachine.commonFlags.Snaps = []string{"hello=test=invalid"}
		err = stateMachine.prepareClassicImage()
		asserter.AssertErrContains(err, "Invalid syntax passed to --snap")
		os.RemoveAll(filepath.Join(stateMachine.stateMachineFlags.WorkDir, "model"))

		// set a valid value for --snap and mock seed.Open to simulate
		// a failure reading the seed
		stateMachine.commonFlags.Snaps = []string{"hello"}
		seedOpen = mockSeedOpen
		defer func() {
			seedOpen = seed.Open
		}()
		err = stateMachine.prepareClassicImage()
		asserter.AssertErrContains(err, "Error removing preseeded snaps")
		seedOpen = seed.Open
		os.RemoveAll(filepath.Join(stateMachine.stateMachineFlags.WorkDir, "model"))

		// mock osutil.CopyFile
		osutilCopyFile = mockCopyFile
		defer func() {
			osutilCopyFile = osutil.CopyFile
		}()
		err = stateMachine.prepareClassicImage()
		asserter.AssertErrContains(err, "Error copying model")
		osutilCopyFile = osutil.CopyFile
		os.RemoveAll(filepath.Join(stateMachine.stateMachineFlags.WorkDir, "model"))

		// mock image.Prepare
		stateMachine.commonFlags.Snaps = []string{"hello"}
		imagePrepare = mockImagePrepare
		defer func() {
			imagePrepare = image.Prepare
		}()
		err = stateMachine.prepareClassicImage()
		asserter.AssertErrContains(err, "Error preparing image")
		imagePrepare = image.Prepare

		os.RemoveAll(stateMachine.stateMachineFlags.WorkDir)
	})
}*/

// TestSuccessfulClassicRun runs through a full classic state machine run and ensures
// it is successful
func TestSuccessfulClassicRun(t *testing.T) {
	t.Run("test_successful_classic_run", func(t *testing.T) {
		asserter := helper.Asserter{T: t}
		saveCWD := helper.SaveCWD()
		defer saveCWD()

		var stateMachine ClassicStateMachine
		stateMachine.commonFlags, stateMachine.stateMachineFlags = helper.InitCommonOpts()
		stateMachine.parent = &stateMachine
		stateMachine.commonFlags.Debug = true
		stateMachine.Args.ImageDefinition = filepath.Join("testdata", "image_definitions",
			"test_amd64.yaml")

		err := stateMachine.Setup()
		asserter.AssertErrNil(err, true)

		err = stateMachine.Run()
		asserter.AssertErrNil(err, true)

		// make sure packages were successfully installed from public and private ppas
		files := []string{
			filepath.Join(stateMachine.tempDirs.chroot, "usr", "bin", "hello-ubuntu-image-public"),
			filepath.Join(stateMachine.tempDirs.chroot, "usr", "bin", "hello-ubuntu-image-private"),
		}
		for _, file := range files {
			_, err = os.Stat(file)
			asserter.AssertErrNil(err, true)
		}

		// make sure snaps from the correct channel were installed
		type snapList struct {
			Snaps []struct {
				Name    string `yaml:"name"`
				Channel string `yaml:"channel"`
			} `yaml:"snaps"`
		}

		seedYaml := filepath.Join(stateMachine.tempDirs.chroot,
			"var", "lib", "snapd", "seed", "seed.yaml")

		seedFile, err := os.Open(seedYaml)
		defer seedFile.Close()
		asserter.AssertErrNil(err, true)

		var seededSnaps snapList
		err = yaml.NewDecoder(seedFile).Decode(&seededSnaps)
		asserter.AssertErrNil(err, true)

		expectedSnapChannels := map[string]string{
			"hello":  "candidate",
			"core20": "stable",
		}

		for _, seededSnap := range seededSnaps.Snaps {
			channel, found := expectedSnapChannels[seededSnap.Name]
			if found {
				if channel != seededSnap.Channel {
					t.Errorf("Expected snap %s to be pre-seeded with channel %s, but got %s",
						seededSnap.Name, channel, seededSnap.Channel)
				}
			}
		}

		err = stateMachine.Teardown()
		asserter.AssertErrNil(err, true)

		os.RemoveAll(stateMachine.stateMachineFlags.WorkDir)
	})
}

// TestCheckEmptyFields unit tests the helper.CheckEmptyFields function
func TestCheckEmptyFields(t *testing.T) {
	// define the struct we will use to test
	type testStruct struct {
		A string `yaml:"a" json:"fieldA,required"`
		B string `yaml:"b" json:"fieldB"`
		C string `yaml:"c" json:"fieldC,omitempty"`
	}

	// generate the schema for our testStruct
	var jsonReflector jsonschema.Reflector
	schema := jsonReflector.Reflect(&testStruct{})

	// now run CheckEmptyFields with a variety of test data
	// to ensure the correct return values
	testCases := []struct {
		name       string
		structData testStruct
		shouldPass bool
	}{
		{"success", testStruct{A: "foo", B: "bar", C: "baz"}, true},
		{"missing_explicitly_required", testStruct{B: "bar", C: "baz"}, false},
		{"missing_implicitly_required", testStruct{A: "foo", C: "baz"}, false},
		{"missing_omitempty", testStruct{A: "foo", B: "bar"}, true},
	}
	for _, tc := range testCases {
		t.Run("test_check_empty_fields_"+tc.name, func(t *testing.T) {
			asserter := helper.Asserter{T: t}

			result := new(gojsonschema.Result)
			err := helper.CheckEmptyFields(&tc.structData, result, schema)
			asserter.AssertErrNil(err, false)
			schema.Required = append(schema.Required, "fieldA")

			// make sure validation will fail only when expected
			if tc.shouldPass && !result.Valid() {
				t.Error("CheckEmptyFields added errors when it should not have")
			}
			if !tc.shouldPass && result.Valid() {
				t.Error("CheckEmptyFields did NOT add errors when it should have")
			}

		})
	}
}

// TestGerminate tests the germinate state and ensures some necessary packages are included
func TestGerminate(t *testing.T) {
	testCases := []struct {
		name             string
		flavor           string
		seedURLs         []string
		seedNames        []string
		expectedPackages []string
		expectedSnaps    []string
		vcs              bool
	}{
		{
			"git",
			"ubuntu",
			[]string{"git://git.launchpad.net/~ubuntu-core-dev/ubuntu-seeds/+git/"},
			[]string{"server", "minimal", "standard", "cloud-image"},
			[]string{"python3", "sudo", "cloud-init", "ubuntu-server"},
			[]string{"lxd"},
			true,
		},
		{
			"http",
			"ubuntu",
			[]string{"https://people.canonical.com/~ubuntu-archive/seeds/"},
			[]string{"server", "minimal", "standard", "cloud-image"},
			[]string{"python3", "sudo", "cloud-init", "ubuntu-server"},
			[]string{"lxd"},
			false,
		},
		{
			"bzr+git",
			"ubuntu",
			[]string{"http://bazaar.launchpad.net/~ubuntu-mate-dev/ubuntu-seeds/",
				"git://git.launchpad.net/~ubuntu-core-dev/ubuntu-seeds/+git/",
				"https://people.canonical.com/~ubuntu-archive/seeds/",
			},
			[]string{"desktop", "desktop-common", "standard", "minimal"},
			[]string{"xorg", "wget", "ubuntu-minimal"},
			[]string{},
			true,
		},
	}
	for _, tc := range testCases {
		t.Run("test_germinate_"+tc.name, func(t *testing.T) {
			asserter := helper.Asserter{T: t}
			saveCWD := helper.SaveCWD()
			defer saveCWD()

			var stateMachine ClassicStateMachine
			stateMachine.commonFlags, stateMachine.stateMachineFlags = helper.InitCommonOpts()
			stateMachine.parent = &stateMachine

			// need workdir set up for this
			err := stateMachine.makeTemporaryDirectories()
			asserter.AssertErrNil(err, true)

			hostArch := getHostArch()
			hostSuite := getHostSuite()
			imageDef := ImageDefinition{
				Architecture: hostArch,
				Series:       hostSuite,
				Rootfs: &RootfsType{
					Flavor: tc.flavor,
					Mirror: "http://archive.ubuntu.com/ubuntu/",
					Seed: &SeedType{
						SeedURLs:   tc.seedURLs,
						SeedBranch: hostSuite,
						Names:      tc.seedNames,
						Vcs:        tc.vcs,
					},
				},
			}

			stateMachine.ImageDef = imageDef

			err = stateMachine.germinate()
			asserter.AssertErrNil(err, true)

			// spot check some packages that should remain seeded for a long time
			for _, expectedPackage := range tc.expectedPackages {
				found := false
				for _, seedPackage := range stateMachine.Packages {
					if expectedPackage == seedPackage {
						found = true
					}
				}
				if !found {
					t.Errorf("Expected to find %s in list of packages: %v",
						expectedPackage, stateMachine.Packages)
				}
			}
			// spot check some snaps that should remain seeded for a long time
			for _, expectedSnap := range tc.expectedSnaps {
				found := false
				for _, seedSnap := range stateMachine.Snaps {
					snapName := strings.Split(seedSnap, "=")[0]
					if expectedSnap == snapName {
						found = true
					}
				}
				if !found {
					t.Errorf("Expected to find %s in list of snaps: %v",
						expectedSnap, stateMachine.Snaps)
				}
			}

			os.RemoveAll(stateMachine.stateMachineFlags.WorkDir)
		})
	}
}

// TestFailedGerminate mocks function calls to test
// failure cases in the germinate state
func TestFailedGerminate(t *testing.T) {
	t.Run("test_failed_germinate", func(t *testing.T) {
		asserter := helper.Asserter{T: t}
		saveCWD := helper.SaveCWD()
		defer saveCWD()

		var stateMachine ClassicStateMachine
		stateMachine.commonFlags, stateMachine.stateMachineFlags = helper.InitCommonOpts()
		stateMachine.parent = &stateMachine

		// need workdir set up for this
		err := stateMachine.makeTemporaryDirectories()
		asserter.AssertErrNil(err, true)

		// create a valid imageDefinition
		hostArch := getHostArch()
		hostSuite := getHostSuite()
		imageDef := ImageDefinition{
			Architecture: hostArch,
			Series:       hostSuite,
			Rootfs: &RootfsType{
				Flavor: "ubuntu",
				Mirror: "http://archive.ubuntu.com/ubuntu/",
				Seed: &SeedType{
					SeedURLs:   []string{"git://git.launchpad.net/~ubuntu-core-dev/ubuntu-seeds/+git/"},
					SeedBranch: hostSuite,
					Names:      []string{"server", "minimal", "standard", "cloud-image"},
					Vcs:        true,
				},
			},
		}
		stateMachine.ImageDef = imageDef

		// mock os.Mkdir
		osMkdir = mockMkdir
		defer func() {
			osMkdir = os.Mkdir
		}()
		err = stateMachine.germinate()
		asserter.AssertErrContains(err, "Error creating germinate directory")
		osMkdir = os.Mkdir

		// Setup the exec.Command mock
		testCaseName = "TestFailedGerminate"
		execCommand = fakeExecCommand
		defer func() {
			execCommand = exec.Command
		}()
		err = stateMachine.germinate()
		asserter.AssertErrContains(err, "Error running germinate command")
		execCommand = exec.Command

		// mock os.Open
		osOpen = mockOpen
		defer func() {
			osOpen = os.Open
		}()
		err = stateMachine.germinate()
		asserter.AssertErrContains(err, "Error opening seed file")
		osOpen = os.Open

		os.RemoveAll(stateMachine.stateMachineFlags.WorkDir)
	})
}

// TestBuildGadgetTree tests the successful build of a gadget tree
func TestBuildGadgetTree(t *testing.T) {
	t.Run("test_build_gadget_tree", func(t *testing.T) {
		asserter := helper.Asserter{T: t}
		saveCWD := helper.SaveCWD()
		defer saveCWD()

		var stateMachine ClassicStateMachine
		stateMachine.commonFlags, stateMachine.stateMachineFlags = helper.InitCommonOpts()
		stateMachine.parent = &stateMachine

		// need workdir set up for this
		err := stateMachine.makeTemporaryDirectories()
		asserter.AssertErrNil(err, true)

		// test the directory method
		wd, _ := os.Getwd()
		sourcePath := filepath.Join(wd, "testdata", "gadget_source")
		sourcePath = "file://" + sourcePath
		imageDef := ImageDefinition{
			Gadget: &GadgetType{
				GadgetURL:  sourcePath,
				GadgetType: "directory",
			},
		}

		stateMachine.ImageDef = imageDef

		err = stateMachine.buildGadgetTree()
		asserter.AssertErrNil(err, true)

		// test the git method
		imageDef = ImageDefinition{
			Gadget: &GadgetType{
				GadgetURL:    "https://github.com/snapcore/pc-amd64-gadget",
				GadgetType:   "git",
				GadgetBranch: "classic",
			},
		}

		stateMachine.ImageDef = imageDef

		err = stateMachine.buildGadgetTree()
		asserter.AssertErrNil(err, true)

		os.RemoveAll(stateMachine.stateMachineFlags.WorkDir)
	})
}

// TestFailedBuildGadgetTree tests failures in the  buildGadgetTree function
func TestFailedBuildGadgetTree(t *testing.T) {
	t.Run("test_failed_build_gadget_tree", func(t *testing.T) {
		asserter := helper.Asserter{T: t}
		saveCWD := helper.SaveCWD()
		defer saveCWD()

		var stateMachine ClassicStateMachine
		stateMachine.commonFlags, stateMachine.stateMachineFlags = helper.InitCommonOpts()
		stateMachine.parent = &stateMachine

		// need workdir set up for this
		err := stateMachine.makeTemporaryDirectories()
		asserter.AssertErrNil(err, true)

		// mock os.MkdirAll
		osMkdir = mockMkdir
		defer func() {
			osMkdir = os.Mkdir
		}()
		err = stateMachine.buildGadgetTree()
		asserter.AssertErrContains(err, "Error creating scratch/gadget")
		osMkdir = os.Mkdir

		// try to clone a repo that doesn't exist
		imageDef := ImageDefinition{
			Gadget: &GadgetType{
				GadgetURL:  "http://fakerepo.git",
				GadgetType: "git",
			},
		}
		stateMachine.ImageDef = imageDef

		err = stateMachine.buildGadgetTree()
		asserter.AssertErrContains(err, "Error cloning gadget repository")

		// try to copy a file that doesn't exist
		imageDef = ImageDefinition{
			Gadget: &GadgetType{
				GadgetURL:  "file:///fake/file/that/does/not/exist",
				GadgetType: "directory",
			},
		}
		stateMachine.ImageDef = imageDef

		err = stateMachine.buildGadgetTree()
		asserter.AssertErrContains(err, "Error copying gadget source")

		// run a "make" command that will fail by mocking exec.Command
		testCaseName = "TestFailedBuildGadgetTree"
		execCommand = fakeExecCommand
		defer func() {
			execCommand = exec.Command
		}()
		wd, _ := os.Getwd()
		sourcePath := filepath.Join(wd, "testdata", "gadget_source")
		sourcePath = "file://" + sourcePath
		imageDef = ImageDefinition{
			Gadget: &GadgetType{
				GadgetURL:  sourcePath,
				GadgetType: "directory",
			},
		}
		stateMachine.ImageDef = imageDef

		err = stateMachine.buildGadgetTree()
		asserter.AssertErrContains(err, "Error running \"make\" in gadget source")

		os.RemoveAll(stateMachine.stateMachineFlags.WorkDir)
	})
}

// TestCreateChroot runs the createChroot step and spot checks that some
// expected files in the chroot exist
func TestCreateChroot(t *testing.T) {
	t.Run("test_create_chroot", func(t *testing.T) {
		asserter := helper.Asserter{T: t}
		saveCWD := helper.SaveCWD()
		defer saveCWD()

		var stateMachine ClassicStateMachine
		stateMachine.commonFlags, stateMachine.stateMachineFlags = helper.InitCommonOpts()
		stateMachine.parent = &stateMachine
		stateMachine.ImageDef = ImageDefinition{
			Architecture: getHostArch(),
			Series:       getHostSuite(),
			Rootfs: &RootfsType{
				Pocket: "proposed",
			},
		}

		// need workdir set up for this
		err := stateMachine.makeTemporaryDirectories()
		asserter.AssertErrNil(err, true)

		err = stateMachine.createChroot()
		asserter.AssertErrNil(err, true)

		expectedFiles := []string{
			"etc",
			"home",
			"boot",
			"var",
		}
		for _, expectedFile := range expectedFiles {
			fullPath := filepath.Join(stateMachine.tempDirs.chroot, expectedFile)
			_, err := os.Stat(fullPath)
			if err != nil {
				if os.IsNotExist(err) {
					t.Errorf("File \"%s\" should exist, but does not", fullPath)
				}
			}
		}

		// check that security, updates, and proposed were added to /etc/apt/sources.list
		sourcesList := filepath.Join(stateMachine.tempDirs.chroot, "etc", "apt", "sources.list")
		sourcesListData, err := os.ReadFile(sourcesList)
		asserter.AssertErrNil(err, true)

		pockets := []string{
			fmt.Sprintf("%s-updates", stateMachine.ImageDef.Series),
			fmt.Sprintf("%s-security", stateMachine.ImageDef.Series),
			fmt.Sprintf("%s-proposed", stateMachine.ImageDef.Series),
		}

		for _, pocket := range pockets {
			if !strings.Contains(string(sourcesListData), pocket) {
				t.Errorf("%s is not present in /etc/apt/sources.list", pocket)
			}
		}
		os.RemoveAll(stateMachine.stateMachineFlags.WorkDir)
	})
}

// TestFailedCreateChroot tests failure cases in createChroot
func TestFailedCreateChroot(t *testing.T) {
	t.Run("test_failed_create_chroot", func(t *testing.T) {
		asserter := helper.Asserter{T: t}
		saveCWD := helper.SaveCWD()
		defer saveCWD()

		var stateMachine ClassicStateMachine
		stateMachine.commonFlags, stateMachine.stateMachineFlags = helper.InitCommonOpts()
		stateMachine.parent = &stateMachine
		stateMachine.ImageDef = ImageDefinition{
			Architecture: getHostArch(),
			Series:       getHostSuite(),
			Rootfs:       &RootfsType{},
		}

		// need workdir set up for this
		err := stateMachine.makeTemporaryDirectories()
		asserter.AssertErrNil(err, true)

		// mock os.Mkdir
		osMkdir = mockMkdir
		defer func() {
			osMkdir = os.Mkdir
		}()
		err = stateMachine.createChroot()
		asserter.AssertErrContains(err, "Failed to create chroot")
		osMkdir = os.Mkdir

		// Setup the exec.Command mock
		testCaseName = "TestFailedCreateChroot"
		execCommand = fakeExecCommand
		defer func() {
			execCommand = exec.Command
		}()
		err = stateMachine.createChroot()
		asserter.AssertErrContains(err, "Error running debootstrap command")
		execCommand = exec.Command

		os.RemoveAll(stateMachine.stateMachineFlags.WorkDir)
	})
}

// TestFailedInstallPackages tests failure cases in installPackages
func TestFailedInstallPackages(t *testing.T) {
	t.Run("test_failed_install_packages", func(t *testing.T) {
		asserter := helper.Asserter{T: t}
		saveCWD := helper.SaveCWD()
		defer saveCWD()

		var stateMachine ClassicStateMachine
		stateMachine.commonFlags, stateMachine.stateMachineFlags = helper.InitCommonOpts()
		stateMachine.parent = &stateMachine
		stateMachine.ImageDef = ImageDefinition{
			Architecture: getHostArch(),
			Series:       getHostSuite(),
			Rootfs:       &RootfsType{},
			Customization: &CustomizationType{
				ExtraPackages: []*PackageType{
					{
						PackageName: "test1",
					},
				},
			},
		}

		// Setup the exec.Command mock
		testCaseName = "TestFailedInstallPackages"
		execCommand = fakeExecCommand
		defer func() {
			execCommand = exec.Command
		}()
		err := stateMachine.installPackages()
		asserter.AssertErrContains(err, "Error running command")
		execCommand = exec.Command

		os.RemoveAll(stateMachine.stateMachineFlags.WorkDir)
	})
}

// TestFailedAddExtraPPAs tests failure cases in addExtraPPAs
func TestFailedAddExtraPPAs(t *testing.T) {
	t.Run("test_failed_add_extra_ppas", func(t *testing.T) {
		asserter := helper.Asserter{T: t}
		saveCWD := helper.SaveCWD()
		defer saveCWD()

		validPPA := &PPAType{
			PPAName: "canonical-foundations/ubuntu-image",
		}
		invalidPPA := &PPAType{
			PPAName:     "canonical-foundations/ubuntu-image",
			Fingerprint: "TEST FINGERPRINT",
		}
		var stateMachine ClassicStateMachine
		stateMachine.commonFlags, stateMachine.stateMachineFlags = helper.InitCommonOpts()
		stateMachine.parent = &stateMachine
		stateMachine.ImageDef = ImageDefinition{
			Architecture: getHostArch(),
			Series:       getHostSuite(),
			Rootfs:       &RootfsType{},
			Customization: &CustomizationType{
				ExtraPPAs: []*PPAType{
					validPPA,
				},
			},
		}

		// need workdir set up for this
		err := stateMachine.makeTemporaryDirectories()
		asserter.AssertErrNil(err, true)

		// create the /etc/apt/ dir in workdir
		os.MkdirAll(filepath.Join(stateMachine.tempDirs.chroot, "etc", "apt", "trusted.gpg.d"), 0755)

		// mock os.Mkdir
		osMkdir = mockMkdir
		defer func() {
			osMkdir = os.Mkdir
		}()
		err = stateMachine.addExtraPPAs()
		asserter.AssertErrContains(err, "Failed to create apt sources.list.d")
		osMkdir = os.Mkdir

		// mock os.MkdirTemp
		osMkdirTemp = mockMkdirTemp
		defer func() {
			osMkdirTemp = os.MkdirTemp
		}()
		err = stateMachine.addExtraPPAs()
		asserter.AssertErrContains(err, "Error creating temp dir for gpg")
		osMkdirTemp = os.MkdirTemp

		// mock os.OpenFile
		osOpenFile = mockOpenFile
		defer func() {
			osOpenFile = os.OpenFile
		}()
		err = stateMachine.addExtraPPAs()
		asserter.AssertErrContains(err, "Error creating")
		osOpenFile = os.OpenFile

		// Use an invalid PPA to trigger a failure in importPPAKeys
		stateMachine.ImageDef.Customization.ExtraPPAs = []*PPAType{invalidPPA}
		err = stateMachine.addExtraPPAs()
		asserter.AssertErrContains(err, "Error retrieving signing key")
		stateMachine.ImageDef.Customization.ExtraPPAs = []*PPAType{validPPA}

		// mock os.RemoveAll
		osRemoveAll = mockRemoveAll
		defer func() {
			osRemoveAll = os.RemoveAll
		}()
		err = stateMachine.addExtraPPAs()
		asserter.AssertErrContains(err, "Error removing temporary gpg directory")
		osRemoveAll = os.RemoveAll

		os.RemoveAll(stateMachine.stateMachineFlags.WorkDir)
	})
}<|MERGE_RESOLUTION|>--- conflicted
+++ resolved
@@ -503,23 +503,45 @@
 	})
 }
 
-<<<<<<< HEAD
+// TestFailedManualCustomization tests failures in the manualCustomization function
+func TestFailedManualCustomization(t *testing.T) {
+	t.Run("test_failed_manual_customization", func(t *testing.T) {
+		asserter := helper.Asserter{T: t}
+		saveCWD := helper.SaveCWD()
+		defer saveCWD()
+
+		var stateMachine ClassicStateMachine
+		stateMachine.commonFlags, stateMachine.stateMachineFlags = helper.InitCommonOpts()
+		stateMachine.parent = &stateMachine
+
+		stateMachine.ImageDef = ImageDefinition{
+			Customization: &CustomizationType{
+				Manual: &ManualType{
+					TouchFile: []*TouchFileType{
+						{
+							TouchPath: filepath.Join("this", "path", "does", "not", "exist"),
+						},
+					},
+				},
+			},
+		}
+
+		err := stateMachine.manualCustomization()
+		asserter.AssertErrContains(err, "no such file or directory")
+		os.RemoveAll(stateMachine.stateMachineFlags.WorkDir)
+	})
+}
+
 // TestPreseedClassicImage unit tests the preseedClassicImage function
 func TestPreseedClassicImage(t *testing.T) {
 	t.Run("test_preseed_classic_image", func(t *testing.T) {
-=======
-// TestFailedManualCustomization tests failures in the manualCustomization function
-func TestFailedManualCustomization(t *testing.T) {
-	t.Run("test_failed_manual_customization", func(t *testing.T) {
->>>>>>> 1577c463
-		asserter := helper.Asserter{T: t}
-		saveCWD := helper.SaveCWD()
-		defer saveCWD()
-
-		var stateMachine ClassicStateMachine
-		stateMachine.commonFlags, stateMachine.stateMachineFlags = helper.InitCommonOpts()
-		stateMachine.parent = &stateMachine
-<<<<<<< HEAD
+		asserter := helper.Asserter{T: t}
+		saveCWD := helper.SaveCWD()
+		defer saveCWD()
+
+		var stateMachine ClassicStateMachine
+		stateMachine.commonFlags, stateMachine.stateMachineFlags = helper.InitCommonOpts()
+		stateMachine.parent = &stateMachine
 		stateMachine.Snaps = []string{"lxd"}
 		stateMachine.ImageDef = ImageDefinition{
 			Architecture: getHostArch(),
@@ -564,36 +586,13 @@
 				}
 			}
 		}
-=======
-
-		stateMachine.ImageDef = ImageDefinition{
-			Customization: &CustomizationType{
-				Manual: &ManualType{
-					TouchFile: []*TouchFileType{
-						{
-							TouchPath: filepath.Join("this", "path", "does", "not", "exist"),
-						},
-					},
-				},
-			},
-		}
-
-		err := stateMachine.manualCustomization()
-		asserter.AssertErrContains(err, "no such file or directory")
->>>>>>> 1577c463
-		os.RemoveAll(stateMachine.stateMachineFlags.WorkDir)
-	})
-}
-
-<<<<<<< HEAD
+		os.RemoveAll(stateMachine.stateMachineFlags.WorkDir)
+	})
+}
+
 // TestFailedPreseedClassicImage tests failures in the preseedClassicImage function
 func TestFailedPreseedClassicImage(t *testing.T) {
 	t.Run("test_failed_preseed_classic_image", func(t *testing.T) {
-=======
-// TestPrepareClassicImage unit tests the prepareClassicImage function
-func TestPrepareClassicImage(t *testing.T) {
-	t.Run("test_prepare_classic_image", func(t *testing.T) {
->>>>>>> 1577c463
 		asserter := helper.Asserter{T: t}
 		saveCWD := helper.SaveCWD()
 		defer saveCWD()
