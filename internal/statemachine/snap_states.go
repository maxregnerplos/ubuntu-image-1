--- conflicted
+++ resolved
@@ -2,10 +2,7 @@
 
 import (
 	"fmt"
-<<<<<<< HEAD
 	"os"
-=======
->>>>>>> e60a213b
 	"path/filepath"
 
 	"github.com/snapcore/snapd/image"
