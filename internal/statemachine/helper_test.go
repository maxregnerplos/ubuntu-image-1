package statemachine

import (
	"bytes"
	"crypto/rand"
	"encoding/json"
	"io/ioutil"
	"net/http"
	"os"
	"os/exec"
	"path/filepath"
	"reflect"
	"runtime"
	"strings"
	"testing"

	"github.com/canonical/ubuntu-image/internal/imagedefinition"
	"github.com/canonical/ubuntu-image/internal/helper"
	"github.com/google/uuid"
	"github.com/snapcore/snapd/gadget"
	"github.com/snapcore/snapd/gadget/quantity"
	"github.com/snapcore/snapd/osutil"
	"github.com/snapcore/snapd/osutil/mkfs"
	"github.com/snapcore/snapd/seed"
)

// TestMaxOffset tests the functionality of the maxOffset function
func TestMaxOffset(t *testing.T) {
	t.Run("test_max_offset", func(t *testing.T) {
		lesser := quantity.Offset(0)
		greater := quantity.Offset(1)

		if maxOffset(lesser, greater) != greater {
			t.Errorf("maxOffset returned the lower number")
		}

		// reverse argument order
		if maxOffset(greater, lesser) != greater {
			t.Errorf("maxOffset returned the lower number")
		}
	})
}

// TestFailedRunHooks tests failures in the runHooks function. This is accomplished by mocking
// functions and calling hook scripts that intentionally return errors
func TestFailedRunHooks(t *testing.T) {
	t.Run("test_failed_run_hooks", func(t *testing.T) {
		asserter := helper.Asserter{T: t}
		var stateMachine StateMachine
		stateMachine.commonFlags, stateMachine.stateMachineFlags = helper.InitCommonOpts()
		stateMachine.commonFlags.Debug = true // for coverage!

		// need workdir set up for this
		err := stateMachine.makeTemporaryDirectories()
		asserter.AssertErrNil(err, true)

		// first set a good hooks directory
		stateMachine.commonFlags.HooksDirectories = []string{filepath.Join(
			"testdata", "good_hookscript")}
		// mock ioutil.ReadDir
		ioutilReadDir = mockReadDir
		defer func() {
			ioutilReadDir = ioutil.ReadDir
		}()
		err = stateMachine.runHooks("post-populate-rootfs",
			"UBUNTU_IMAGE_HOOK_ROOTFS", stateMachine.tempDirs.rootfs)
		asserter.AssertErrContains(err, "Error reading hooks directory")
		ioutilReadDir = ioutil.ReadDir

		// now set a hooks directory that will fail
		stateMachine.commonFlags.HooksDirectories = []string{filepath.Join(
			"testdata", "hooks_return_error")}
		err = stateMachine.runHooks("post-populate-rootfs",
			"UBUNTU_IMAGE_HOOK_ROOTFS", stateMachine.tempDirs.rootfs)
		asserter.AssertErrContains(err, "Error running hook")
		os.RemoveAll(stateMachine.stateMachineFlags.WorkDir)
	})
}

// TestFailedHandleSecureBoot tests failures in the handleSecureBoot function by mocking functions
func TestFailedHandleSecureBoot(t *testing.T) {
	t.Run("test_failed_handle_secure_boot", func(t *testing.T) {
		asserter := helper.Asserter{T: t}
		var stateMachine StateMachine
		stateMachine.commonFlags, stateMachine.stateMachineFlags = helper.InitCommonOpts()

		// need workdir for this
		if err := stateMachine.makeTemporaryDirectories(); err != nil {
			t.Errorf("Did not expect an error, got %s", err.Error())
		}

		// create a volume
		volume := new(gadget.Volume)
		volume.Bootloader = "u-boot"
		// make the u-boot directory and add a file
		bootDir := filepath.Join(stateMachine.tempDirs.unpack,
			"image", "boot", "uboot")
		os.MkdirAll(bootDir, 0755)
		osutil.CopySpecialFile(filepath.Join("testdata", "grubenv"), bootDir)

		// mock os.Mkdir
		osMkdirAll = mockMkdirAll
		defer func() {
			osMkdirAll = os.MkdirAll
		}()
		err := stateMachine.handleSecureBoot(volume, stateMachine.tempDirs.rootfs)
		asserter.AssertErrContains(err, "Error creating ubuntu dir")
		osMkdirAll = os.MkdirAll

		// mock ioutil.ReadDir
		ioutilReadDir = mockReadDir
		defer func() {
			ioutilReadDir = ioutil.ReadDir
		}()
		err = stateMachine.handleSecureBoot(volume, stateMachine.tempDirs.rootfs)
		asserter.AssertErrContains(err, "Error reading boot dir")
		ioutilReadDir = ioutil.ReadDir

		// mock os.Rename
		osRename = mockRename
		defer func() {
			osRename = os.Rename
		}()
		err = stateMachine.handleSecureBoot(volume, stateMachine.tempDirs.rootfs)
		asserter.AssertErrContains(err, "Error copying boot dir")
		osRename = os.Rename
	})
}

// TestFailedHandleSecureBootPiboot tests failures in the handleSecureBoot
// function by mocking functions, for piboot
func TestFailedHandleSecureBootPiboot(t *testing.T) {
	t.Run("test_failed_handle_secure_boot_piboot", func(t *testing.T) {
		asserter := helper.Asserter{T: t}
		var stateMachine StateMachine
		stateMachine.commonFlags, stateMachine.stateMachineFlags = helper.InitCommonOpts()

		// need workdir for this
		if err := stateMachine.makeTemporaryDirectories(); err != nil {
			t.Errorf("Did not expect an error, got %s", err.Error())
		}

		// create a volume
		volume := new(gadget.Volume)
		volume.Bootloader = "piboot"
		// make the piboot directory and add a file
		bootDir := filepath.Join(stateMachine.tempDirs.unpack,
			"image", "boot", "piboot")
		os.MkdirAll(bootDir, 0755)
		osutil.CopySpecialFile(filepath.Join("testdata", "gadget_tree_piboot",
			"piboot.conf"), bootDir)

		// mock os.Mkdir
		osMkdirAll = mockMkdirAll
		defer func() {
			osMkdirAll = os.MkdirAll
		}()
		err := stateMachine.handleSecureBoot(volume, stateMachine.tempDirs.rootfs)
		asserter.AssertErrContains(err, "Error creating ubuntu dir")
		osMkdirAll = os.MkdirAll

		// mock ioutil.ReadDir
		ioutilReadDir = mockReadDir
		defer func() {
			ioutilReadDir = ioutil.ReadDir
		}()
		err = stateMachine.handleSecureBoot(volume, stateMachine.tempDirs.rootfs)
		asserter.AssertErrContains(err, "Error reading boot dir")
		ioutilReadDir = ioutil.ReadDir

		// mock os.Rename
		osRename = mockRename
		defer func() {
			osRename = os.Rename
		}()
		err = stateMachine.handleSecureBoot(volume, stateMachine.tempDirs.rootfs)
		asserter.AssertErrContains(err, "Error copying boot dir")
		osRename = os.Rename
	})
}

// TestHandleLkBootloader tests that the handleLkBootloader function runs successfully
func TestHandleLkBootloader(t *testing.T) {
	t.Run("test_handle_lk_bootloader", func(t *testing.T) {
		asserter := helper.Asserter{T: t}
		var stateMachine StateMachine
		stateMachine.commonFlags, stateMachine.stateMachineFlags = helper.InitCommonOpts()
		stateMachine.YamlFilePath = filepath.Join("testdata", "gadget_tree",
			"meta", "gadget.yaml")

		// need workdir set up for this
		err := stateMachine.makeTemporaryDirectories()
		asserter.AssertErrNil(err, true)

		// create image/boot/lk and place a test file there
		bootDir := filepath.Join(stateMachine.tempDirs.unpack, "image", "boot", "lk")
		err = os.MkdirAll(bootDir, 0755)
		asserter.AssertErrNil(err, true)

		err = osutil.CopyFile(filepath.Join("testdata", "disk_info"),
			filepath.Join(bootDir, "disk_info"), 0)
		asserter.AssertErrNil(err, true)

		// set up the volume
		volume := new(gadget.Volume)
		volume.Bootloader = "lk"

		err = stateMachine.handleLkBootloader(volume)
		asserter.AssertErrNil(err, true)

		// ensure the test file was moved
		movedFile := filepath.Join(stateMachine.tempDirs.unpack, "gadget", "disk_info")
		if _, err := os.Stat(movedFile); err != nil {
			t.Errorf("File %s should exist but it does not", movedFile)
		}
	})
}

// TestFailedHandleLkBootloader tests failures in handleLkBootloader by mocking functions
func TestFailedHandleLkBootloader(t *testing.T) {
	t.Run("test_failed_handle_lk_bootloader", func(t *testing.T) {
		asserter := helper.Asserter{T: t}
		var stateMachine StateMachine
		stateMachine.commonFlags, stateMachine.stateMachineFlags = helper.InitCommonOpts()
		stateMachine.YamlFilePath = filepath.Join("testdata", "gadget_tree",
			"meta", "gadget.yaml")

		// need workdir set up for this
		err := stateMachine.makeTemporaryDirectories()
		asserter.AssertErrNil(err, true)
		// create image/boot/lk and place a test file there
		bootDir := filepath.Join(stateMachine.tempDirs.unpack, "image", "boot", "lk")
		err = os.MkdirAll(bootDir, 0755)
		asserter.AssertErrNil(err, true)

		err = osutil.CopyFile(filepath.Join("testdata", "disk_info"),
			filepath.Join(bootDir, "disk_info"), 0)
		asserter.AssertErrNil(err, true)

		// set up the volume
		volume := new(gadget.Volume)
		volume.Bootloader = "lk"

		// mock os.Mkdir
		osMkdir = mockMkdir
		defer func() {
			osMkdir = os.Mkdir
		}()
		err = stateMachine.handleLkBootloader(volume)
		asserter.AssertErrContains(err, "Failed to create gadget dir")
		osMkdir = os.Mkdir

		// mock ioutil.ReadDir
		ioutilReadDir = mockReadDir
		defer func() {
			ioutilReadDir = ioutil.ReadDir
		}()
		err = stateMachine.handleLkBootloader(volume)
		asserter.AssertErrContains(err, "Error reading lk bootloader dir")
		ioutilReadDir = ioutil.ReadDir

		// mock osutil.CopySpecialFile
		osutilCopySpecialFile = mockCopySpecialFile
		defer func() {
			osutilCopySpecialFile = osutil.CopySpecialFile
		}()
		err = stateMachine.handleLkBootloader(volume)
		asserter.AssertErrContains(err, "Error copying lk bootloader dir")
		osutilCopySpecialFile = osutil.CopySpecialFile
	})
}

// TestFailedCopyStructureContent tests failures in the copyStructureContent function by mocking
// functions and setting invalid bs= arguments in dd
func TestFailedCopyStructureContent(t *testing.T) {
	t.Run("test_failed_copy_structure_content", func(t *testing.T) {
		asserter := helper.Asserter{T: t}
		var stateMachine StateMachine
		stateMachine.commonFlags, stateMachine.stateMachineFlags = helper.InitCommonOpts()
		stateMachine.YamlFilePath = filepath.Join("testdata", "gadget_tree",
			"meta", "gadget.yaml")

		// need workdir and loaded gadget.yaml set up for this
		err := stateMachine.makeTemporaryDirectories()
		asserter.AssertErrNil(err, true)
		err = stateMachine.loadGadgetYaml()
		asserter.AssertErrNil(err, true)

		// separate out the volumeStructures to test different scenarios
		var mbrStruct gadget.VolumeStructure
		var rootfsStruct gadget.VolumeStructure
		var volume *gadget.Volume = stateMachine.GadgetInfo.Volumes["pc"]
		for _, structure := range volume.Structure {
			if structure.Name == "mbr" {
				mbrStruct = structure
			} else if structure.Name == "EFI System" {
				rootfsStruct = structure
			}
		}

		// mock helper.CopyBlob and test with no filesystem specified
		helperCopyBlob = mockCopyBlob
		defer func() {
			helperCopyBlob = helper.CopyBlob
		}()
		err = stateMachine.copyStructureContent(volume, mbrStruct, 0, "",
			filepath.Join("/tmp", uuid.NewString()+".img"))
		asserter.AssertErrContains(err, "Error zeroing partition")
		helperCopyBlob = helper.CopyBlob

		// set an invalid blocksize to mock the binary copy blob
		mockableBlockSize = "0"
		defer func() {
			mockableBlockSize = "1"
		}()
		err = stateMachine.copyStructureContent(volume, mbrStruct, 0, "",
			filepath.Join("/tmp", uuid.NewString()+".img"))
		asserter.AssertErrContains(err, "Error copying image blob")
		mockableBlockSize = "1"

		// mock helper.CopyBlob and test with filesystem: vfat
		helperCopyBlob = mockCopyBlob
		defer func() {
			helperCopyBlob = helper.CopyBlob
		}()
		err = stateMachine.copyStructureContent(volume, rootfsStruct, 0, "",
			filepath.Join("/tmp", uuid.NewString()+".img"))
		asserter.AssertErrContains(err, "Error zeroing image file")
		helperCopyBlob = helper.CopyBlob

		// mock gadget.MkfsWithContent
		mkfsMakeWithContent = mockMkfsWithContent
		defer func() {
			mkfsMakeWithContent = mkfs.MakeWithContent
		}()
		err = stateMachine.copyStructureContent(volume, rootfsStruct, 0, "",
			filepath.Join("/tmp", uuid.NewString()+".img"))
		asserter.AssertErrContains(err, "Error running mkfs with content")
		mkfsMakeWithContent = mkfs.MakeWithContent

		// mock mkfs.Mkfs
		rootfsStruct.Content = nil // to trigger the "empty partition" case
		mkfsMake = mockMkfs
		defer func() {
			mkfsMake = mkfs.Make
		}()
		err = stateMachine.copyStructureContent(volume, rootfsStruct, 0, "",
			filepath.Join("/tmp", uuid.NewString()+".img"))
		asserter.AssertErrContains(err, "Error running mkfs")
		mkfsMake = mkfs.Make
	})
}

// TestCleanup ensures that the temporary workdir is cleaned up after the
// state machine has finished running
func TestCleanup(t *testing.T) {
	t.Run("test_cleanup", func(t *testing.T) {
		var stateMachine StateMachine
		stateMachine.commonFlags, stateMachine.stateMachineFlags = helper.InitCommonOpts()
		stateMachine.Run()
		stateMachine.Teardown()
		if _, err := os.Stat(stateMachine.stateMachineFlags.WorkDir); err == nil {
			t.Errorf("Error: temporary workdir %s was not cleaned up\n",
				stateMachine.stateMachineFlags.WorkDir)
		}
	})
}

// TestFailedCleanup tests a failure in os.RemoveAll while deleting the temporary directory
func TestFailedCleanup(t *testing.T) {
	t.Run("test_failed_cleanup", func(t *testing.T) {
		asserter := helper.Asserter{T: t}
		var stateMachine StateMachine
		stateMachine.commonFlags, stateMachine.stateMachineFlags = helper.InitCommonOpts()
		stateMachine.cleanWorkDir = true

		osRemoveAll = mockRemoveAll
		defer func() {
			osRemoveAll = os.RemoveAll
		}()
		err := stateMachine.cleanup()
		asserter.AssertErrContains(err, "Error cleaning up workDir")
	})
}

// TestFailedCalculateImageSize tests a scenario when calculateImageSize() is called
// with a nil pointer to stateMachine.GadgetInfo
func TestFailedCalculateImageSize(t *testing.T) {
	t.Run("test_failed_calculate_image_size", func(t *testing.T) {
		asserter := helper.Asserter{T: t}
		var stateMachine StateMachine
		stateMachine.commonFlags, stateMachine.stateMachineFlags = helper.InitCommonOpts()
		_, err := stateMachine.calculateImageSize()
		asserter.AssertErrContains(err, "Cannot calculate image size before initializing GadgetInfo")
	})
}

// TestFailedWriteOffsetValues tests various error scenarios for writeOffsetValues
func TestFailedWriteOffsetValues(t *testing.T) {
	t.Run("test_failed_write_offset_values", func(t *testing.T) {
		asserter := helper.Asserter{T: t}
		var stateMachine StateMachine
		stateMachine.commonFlags, stateMachine.stateMachineFlags = helper.InitCommonOpts()
		stateMachine.YamlFilePath = filepath.Join("testdata", "gadget_tree",
			"meta", "gadget.yaml")

		// need workdir and loaded gadget.yaml set up for this
		err := stateMachine.makeTemporaryDirectories()
		asserter.AssertErrNil(err, true)
		err = stateMachine.loadGadgetYaml()
		asserter.AssertErrNil(err, true)

		// create an empty pc.img
		imgPath := filepath.Join(stateMachine.stateMachineFlags.WorkDir, "pc.img")
		os.Create(imgPath)
		os.Truncate(imgPath, 0)

		volume, found := stateMachine.GadgetInfo.Volumes["pc"]
		if !found {
			t.Fatalf("Failed to find gadget volume")
		}
		// pass an image size that's too small
		err = writeOffsetValues(volume, imgPath, 512, 4)
		asserter.AssertErrContains(err, "write offset beyond end of file")

		// mock os.Open file to force it to use os.O_APPEND, which causes
		// errors in file.WriteAt()
		osOpenFile = mockOpenFileAppend
		defer func() {
			osOpenFile = os.OpenFile
		}()
		err = writeOffsetValues(volume, imgPath, 512, 0)
		asserter.AssertErrContains(err, "Failed to write offset to disk")
		osOpenFile = os.OpenFile
	})
}

// TestWarningRootfsSizeTooSmall tests that a warning is thrown if the structure size
// for the rootfs specified in gadget.yaml is smaller than the calculated rootfs size.
// It also ensures that the size is corrected in the structure struct
func TestWarningRootfsSizeTooSmall(t *testing.T) {
	t.Run("test_warning_rootfs_size_too_small", func(t *testing.T) {
		asserter := helper.Asserter{T: t}
		var stateMachine StateMachine
		stateMachine.commonFlags, stateMachine.stateMachineFlags = helper.InitCommonOpts()

		stateMachine.YamlFilePath = filepath.Join("testdata", "gadget_tree",
			"meta", "gadget.yaml")

		// need workdir and loaded gadget.yaml set up for this
		err := stateMachine.makeTemporaryDirectories()
		asserter.AssertErrNil(err, true)
		err = stateMachine.loadGadgetYaml()
		asserter.AssertErrNil(err, true)

		// set up a "rootfs" that we can calculate the size of
		os.MkdirAll(stateMachine.tempDirs.rootfs, 0755)
		osutil.CopySpecialFile(filepath.Join("testdata", "gadget_tree"), stateMachine.tempDirs.rootfs)

		// ensure volumes exists
		os.MkdirAll(stateMachine.tempDirs.volumes, 0755)

		// calculate the size of the rootfs
		err = stateMachine.calculateRootfsSize()
		asserter.AssertErrNil(err, true)

		// manually set the size of the rootfs structure to 0
		var volume *gadget.Volume = stateMachine.GadgetInfo.Volumes["pc"]
		var rootfsStructure gadget.VolumeStructure
		var rootfsStructureNumber int
		for structureNumber, structure := range volume.Structure {
			if structure.Role == gadget.SystemData {
				structure.Size = 0
				rootfsStructure = structure
				rootfsStructureNumber = structureNumber
			}
		}

		// capture stdout, run copy structure content, and ensure the warning was thrown
		stdout, restoreStdout, err := helper.CaptureStd(&os.Stdout)
		defer restoreStdout()
		asserter.AssertErrNil(err, true)

		err = stateMachine.copyStructureContent(volume,
			rootfsStructure,
			rootfsStructureNumber,
			stateMachine.tempDirs.rootfs,
			filepath.Join(stateMachine.tempDirs.volumes, "part0.img"))
		asserter.AssertErrNil(err, true)

		// restore stdout and check that the warning was printed
		restoreStdout()
		readStdout, err := ioutil.ReadAll(stdout)
		asserter.AssertErrNil(err, true)

		if !strings.Contains(string(readStdout), "WARNING: rootfs structure size 0 B smaller than actual rootfs contents") {
			t.Errorf("Warning about structure size to small not present in stdout: \"%s\"", string(readStdout))
		}

		// check that the size was correctly updated in the volume
		for _, structure := range volume.Structure {
			if structure.Role == gadget.SystemData {
				if structure.Size != stateMachine.RootfsSize {
					t.Errorf("rootfs structure size %s is not equal to calculated size %s",
						structure.Size.IECString(),
						stateMachine.RootfsSize.IECString())
				}
			}
		}
	})
}

// TestGetStructureOffset ensures structure offset safely dereferences structure.Offset
func TestGetStructureOffset(t *testing.T) {
	var testOffset quantity.Offset = 1
	testCases := []struct {
		name      string
		structure gadget.VolumeStructure
		expected  quantity.Offset
	}{
		{"nil", gadget.VolumeStructure{Offset: nil}, 0},
		{"with_value", gadget.VolumeStructure{Offset: &testOffset}, 1},
	}
	for _, tc := range testCases {
		t.Run("test_get_structure_offset_"+tc.name, func(t *testing.T) {
			offset := getStructureOffset(tc.structure)
			if offset != tc.expected {
				t.Errorf("Error, expected offset %d but got %d", tc.expected, offset)
			}
		})
	}
}

// TestGenerateUniqueDiskID ensures that we generate unique disk IDs
func TestGenerateUniqueDiskID(t *testing.T) {
	testCases := []struct {
		name        string
		existing    [][]byte
		randomBytes [][]byte
		expected    []byte
		expectedErr bool
	}{
		{"one_time", [][]byte{{4, 5, 6, 7}}, [][]byte{{0, 1, 2, 3}}, []byte{0, 1, 2, 3}, false},
		{"collision", [][]byte{{0, 1, 2, 3}}, [][]byte{{0, 1, 2, 3}, {4, 5, 6, 7}}, []byte{4, 5, 6, 7}, false},
		{"broken", [][]byte{{0, 0, 0, 0}}, nil, []byte{0, 0, 0, 0}, true},
	}
	for _, tc := range testCases {
		t.Run("test_generate_unique_diskid_"+tc.name, func(t *testing.T) {
			asserter := helper.Asserter{T: t}
			// create a test rng reader, using data from our testcase
			ithRead := 0
			randRead = func(output []byte) (int, error) {
				var randomBytes []byte
				if tc.randomBytes == nil || ithRead > (len(tc.randomBytes)-1) {
					randomBytes = []byte{0, 0, 0, 0}
				} else {
					randomBytes = tc.randomBytes[ithRead]
				}
				copy(output, randomBytes)
				ithRead++
				return 0, nil
			}
			defer func() {
				randRead = rand.Read
			}()

			randomBytes, err := generateUniqueDiskID(&tc.existing)
			if tc.expectedErr {
				asserter.AssertErrContains(err, "Failed to generate unique disk ID")
			} else {
				asserter.AssertErrNil(err, true)
				if bytes.Compare(randomBytes, tc.expected) != 0 {
					t.Errorf("Error, expected ID %v but got %v", tc.expected, randomBytes)
				}
				// check if the ID was added to the list of existing IDs
				found := false
				for _, id := range tc.existing {
					if bytes.Compare(id, randomBytes) == 0 {
						found = true
						break
					}
				}
				if !found {
					t.Errorf("Error, disk ID not added to the existing list")
				}
			}
		})
	}
}

// TestFailedRemovePreseeding tests various failure scenarios in the removePreseeding function
func TestFailedRemovePreseeding(t *testing.T) {
	t.Run("test_failed_remove_preseeding", func(t *testing.T) {
		asserter := helper.Asserter{T: t}
		var stateMachine StateMachine
		stateMachine.commonFlags, stateMachine.stateMachineFlags = helper.InitCommonOpts()

		// need workdir set up for this
		err := stateMachine.makeTemporaryDirectories()
		asserter.AssertErrNil(err, true)

		seedDir := filepath.Join(stateMachine.tempDirs.rootfs, "var", "lib", "snapd", "seed")
		err = os.MkdirAll(seedDir, 0755)
		asserter.AssertErrNil(err, true)

		// call "snap prepare image" to preseed the filesystem.
		// Doing the preseed at the time of the test allows it to
		// run on each architecture and keeps the github repository
		// free of large .snap files
		snapPrepareImage := *exec.Command("snap", "prepare-image", "--arch=amd64",
			"--classic", "--snap=core20", "--snap=snapd", "--snap=lxd",
			filepath.Join("testdata", "modelAssertionClassic"),
			stateMachine.tempDirs.rootfs)
		err = snapPrepareImage.Run()
		asserter.AssertErrNil(err, true)

		// mock os.RemoveAll so the directory isn't cleared out every time
		osRemoveAll = mockRemoveAll
		defer func() {
			osRemoveAll = os.RemoveAll
		}()

		// mock seed.Open
		seedOpen = mockSeedOpen
		defer func() {
			seedOpen = seed.Open
		}()
		_, err = removePreseeding(stateMachine.tempDirs.rootfs)
		asserter.AssertErrContains(err, "Test error")
		seedOpen = seed.Open

		// move the model from var/lib/snapd/seed/assertions to cause an error
		err = os.Rename(filepath.Join(seedDir, "assertions", "model"),
			filepath.Join(stateMachine.tempDirs.rootfs, "model"))
		asserter.AssertErrNil(err, true)
		_, err = removePreseeding(stateMachine.tempDirs.rootfs)
		asserter.AssertErrContains(err, "seed must have a model assertion")
		err = os.Rename(filepath.Join(stateMachine.tempDirs.rootfs, "model"),
			filepath.Join(seedDir, "assertions", "model"))
		asserter.AssertErrNil(err, true)

		// move seed.yaml to cause an error in LoadMeta
		err = os.Rename(filepath.Join(seedDir, "seed.yaml"),
			filepath.Join(seedDir, "seed.yaml.bak"))
		asserter.AssertErrNil(err, true)
		_, err = removePreseeding(stateMachine.tempDirs.rootfs)
		asserter.AssertErrContains(err, "no seed metadata")
		err = os.Rename(filepath.Join(seedDir, "seed.yaml.bak"),
			filepath.Join(seedDir, "seed.yaml"))
		asserter.AssertErrNil(err, true)

		// the files have been restored, just test the failure in os.RemoveAll
		_, err = removePreseeding(stateMachine.tempDirs.rootfs)
		asserter.AssertErrContains(err, "Test error")
		osRemoveAll = os.RemoveAll

		os.RemoveAll(stateMachine.stateMachineFlags.WorkDir)
	})
}

// TestGetHostArch unit tests the getHostArch function
func TestGetHostArch(t *testing.T) {
	t.Run("test_get_host_arch", func(t *testing.T) {
		hostArch := getHostArch()
		switch runtime.GOARCH {
		case "amd64":
			expected := "amd64"
			if hostArch != expected {
				t.Errorf("Wrong value of getHostArch. Expected %s, got %s", expected, hostArch)
			}
			break
		case "arm":
			expected := "armhf"
			if hostArch != expected {
				t.Errorf("Wrong value of getHostArch. Expected %s, got %s", "amd64", hostArch)
			}
			break
		case "arm64":
			expected := "arm64"
			if hostArch != expected {
				t.Errorf("Wrong value of getHostArch. Expected %s, got %s", "amd64", hostArch)
			}
			break
		case "ppc64le":
			expected := "ppc64el"
			if hostArch != expected {
				t.Errorf("Wrong value of getHostArch. Expected %s, got %s", "amd64", hostArch)
			}
			break
		case "s390x":
			expected := "s390x"
			if hostArch != expected {
				t.Errorf("Wrong value of getHostArch. Expected %s, got %s", "amd64", hostArch)
			}
			break
		case "riscv64":
			expected := "riscv64"
			if hostArch != expected {
				t.Errorf("Wrong value of getHostArch. Expected %s, got %s", "amd64", hostArch)
			}
			break
		default:
			t.Skipf("Test not supported on architecture %s", runtime.GOARCH)
			break
		}
	})
}

// TestGetHostSuite unit tests the getHostSuite function to make sure
// it returns a string with length greater than zero
func TestGetHostSuite(t *testing.T) {
	t.Run("test_get_host_suite", func(t *testing.T) {
		hostSuite := getHostSuite()
		if len(hostSuite) == 0 {
			t.Error("getHostSuite could not get the host suite")
		}
	})
}

// TestGetQemuStaticForArch unit tests the getQemuStaticForArch function
func TestGetQemuStaticForArch(t *testing.T) {
	testCases := []struct {
		arch     string
		expected string
	}{
		{"amd64", ""},
		{"armhf", "qemu-arm-static"},
		{"arm64", "qemu-aarch64-static"},
		{"ppc64el", "qemu-ppc64le-static"},
		{"s390x", ""},
		{"riscv64", ""},
	}
	for _, tc := range testCases {
		t.Run("test_get_qemu_static_for_"+tc.arch, func(t *testing.T) {
			qemuStatic := getQemuStaticForArch(tc.arch)
			if qemuStatic != tc.expected {
				t.Errorf("Expected qemu static \"%s\" for arch \"%s\", instead got \"%s\"",
					tc.expected, tc.arch, qemuStatic)
			}
		})
	}
}

// TestRemovePreseeding unit tests the removePreseeding function
func TestRemovePreseeding(t *testing.T) {
	t.Run("test_remove_preseeding", func(t *testing.T) {
		if runtime.GOARCH != "amd64" {
			t.Skip("Test for amd64 only")
		}
		asserter := helper.Asserter{T: t}
		var stateMachine ClassicStateMachine
		stateMachine.commonFlags, stateMachine.stateMachineFlags = helper.InitCommonOpts()
		stateMachine.parent = &stateMachine

		// copy the filesystem over before attempting to preseed it
		osutil.CopySpecialFile(filepath.Join("testdata", "filesystem"), stateMachine.tempDirs.rootfs)

		// call "snap prepare image" to preseed the filesystem.
		// Doing the preseed at the time of the test keeps the
		// github repository free of large .snap files
		snapPrepareImage := *exec.Command("snap", "prepare-image", "--arch=amd64",
			"--classic", "--snap=core20=candidate", "--snap=snapd=beta", "--snap=lxd",
			filepath.Join("testdata", "modelAssertionClassic"),
			stateMachine.tempDirs.rootfs)
		err := snapPrepareImage.Run()
		asserter.AssertErrNil(err, true)

		seededSnaps, err := removePreseeding(stateMachine.tempDirs.rootfs)
		asserter.AssertErrNil(err, true)

		// make sure the correct snaps were returned by removePreseeding
		expectedSnaps := map[string]string{
			"core20": "candidate",
			"snapd":  "beta",
			"lxd":    "stable",
		}

		if !reflect.DeepEqual(seededSnaps, expectedSnaps) {
			t.Error("removePreseeding did not find the correct snap/channel mappings")
		}
	})
}

// TestGenerateGerminateCmd unit tests the generateGerminateCmd function
func TestGenerateGerminateCmd(t *testing.T) {
	testCases := []struct {
		name   string
		mirror string
	}{
		{"amd64", "http://archive.ubuntu.com/ubuntu/"},
		{"armhf", "http://ports.ubuntu.com/ubuntu/"},
		{"arm64", "http://ports.ubuntu.com/ubuntu/"},
	}
	for _, tc := range testCases {
		t.Run("test_generate_germinate_cmd_"+tc.name, func(t *testing.T) {
			imageDef := imagedefinition.ImageDefinition{
				Architecture: tc.name,
				Rootfs: &imagedefinition.Rootfs{
					Mirror: tc.mirror,
					Seed: &imagedefinition.Seed{
						SeedURLs:   []string{"git://test.git"},
						SeedBranch: "testbranch",
					},
					Components: []string{"main", "universe"},
				},
			}
			germinateCmd := generateGerminateCmd(imageDef)

			if !strings.Contains(germinateCmd.String(), tc.mirror) {
				t.Errorf("germinate command \"%s\" has incorrect mirror. Expected \"%s\"",
					germinateCmd.String(), tc.mirror)
			}

			if !strings.Contains(germinateCmd.String(), "--components=main,universe") {
				t.Errorf("Expected germinate command \"%s\" to contain "+
					"\"--components=main,universe\"", germinateCmd.String())
			}
		})
	}
}

// TestValidateInput tests that invalid state machine command line arguments result in a failure
func TestValidateInput(t *testing.T) {
	testCases := []struct {
		name   string
		until  string
		thru   string
		resume bool
		errMsg string
	}{
		{"both_until_and_thru", "make_temporary_directories", "calculate_rootfs_size", false, "cannot specify both --until and --thru"},
		{"resume_with_no_workdir", "", "", true, "must specify workdir when using --resume flag"},
	}
	for _, tc := range testCases {
		t.Run("test "+tc.name, func(t *testing.T) {
			asserter := helper.Asserter{T: t}
			var stateMachine StateMachine
			stateMachine.commonFlags, stateMachine.stateMachineFlags = helper.InitCommonOpts()
			stateMachine.stateMachineFlags.Until = tc.until
			stateMachine.stateMachineFlags.Thru = tc.thru
			stateMachine.stateMachineFlags.Resume = tc.resume

			err := stateMachine.validateInput()
			asserter.AssertErrContains(err, tc.errMsg)
		})
	}
}

// TestValidateUntilThru ensures that using invalid value for --thru
// or --until returns an error
func TestValidateUntilThru(t *testing.T) {
	testCases := []struct {
		name  string
		until string
		thru  string
	}{
		{"invalid_until_name", "fake step", ""},
		{"invalid_thru_name", "", "fake step"},
	}
	for _, tc := range testCases {
		t.Run("test "+tc.name, func(t *testing.T) {
			asserter := helper.Asserter{T: t}
			var stateMachine StateMachine
			stateMachine.commonFlags, stateMachine.stateMachineFlags = helper.InitCommonOpts()
			stateMachine.stateMachineFlags.Until = tc.until
			stateMachine.stateMachineFlags.Thru = tc.thru

			err := stateMachine.validateUntilThru()
			asserter.AssertErrContains(err, "not a valid state name")

		})
	}
}

<<<<<<< HEAD
// TestGeneratePocketList unit tests the GeneratePocketList function
func TestGeneratePocketList(t *testing.T) {
	testCases := []struct {
		name            string
		imageDef        imagedefinition.ImageDefinition
		expectedPockets []string
	}{
		{
			"release",
			imagedefinition.ImageDefinition{
				Series: "jammy",
				Rootfs: &imagedefinition.Rootfs{
					Pocket:     "release",
					Components: []string{"main", "universe"},
				},
			},
			[]string{},
		},
		{
			"security",
			imagedefinition.ImageDefinition{
				Series: "jammy",
				Rootfs: &imagedefinition.Rootfs{
					Pocket:     "security",
					Components: []string{"main"},
				},
			},
			[]string{"deb http://security.ubuntu.com/ubuntu/ jammy-security main\n"},
		},
		{
			"updates",
			imagedefinition.ImageDefinition{
				Series: "jammy",
				Rootfs: &imagedefinition.Rootfs{
					Pocket:     "updates",
					Components: []string{"main", "universe", "multiverse"},
				},
			},
			[]string{
				"deb http://security.ubuntu.com/ubuntu/ jammy-security main universe multiverse\n",
				"deb http://archive.ubuntu.com/ubuntu/ jammy-updates main universe multiverse\n",
			},
		},
		{
			"proposed",
			imagedefinition.ImageDefinition{
				Series: "jammy",
				Rootfs: &imagedefinition.Rootfs{
					Pocket:     "proposed",
					Components: []string{"main", "universe", "multiverse", "restricted"},
				},
			},
			[]string{
				"deb http://security.ubuntu.com/ubuntu/ jammy-security main universe multiverse restricted\n",
				"deb http://archive.ubuntu.com/ubuntu/ jammy-updates main universe multiverse restricted\n",
				"deb http://archive.ubuntu.com/ubuntu/ jammy-proposed main universe multiverse restricted\n",
			},
		},
	}
	for _, tc := range testCases {
		t.Run("test_generate_pocket_list_"+tc.name, func(t *testing.T) {
			pocketList := generatePocketList(tc.imageDef)
			for _, expectedPocket := range tc.expectedPockets {
				found := false
				for _, pocket := range pocketList {
					if pocket == expectedPocket {
						found = true
					}
				}
				if !found {
					t.Errorf("Expected %s in pockets list, but it was not", expectedPocket)
				}
			}
		})
	}
=======
// TestGenerateAptCmd unit tests the generateAptCmd function
func TestGenerateAptCmds(t *testing.T) {
	testCases := []struct {
		name        string
		targetDir   string
		packageList []string
		expected    string
	}{
		{"one_package", "chroot1", []string{"test"}, "chroot chroot1 apt install --assume-yes --quiet --option=Dpkg::options::=--force-unsafe-io --option=Dpkg::Options::=--force-confold test"},
		{"many_packages", "chroot2", []string{"test1", "test2"}, "chroot chroot2 apt install --assume-yes --quiet --option=Dpkg::options::=--force-unsafe-io --option=Dpkg::Options::=--force-confold test1 test2"},
	}
	for _, tc := range testCases {
		t.Run("test_generate_apt_cmd_"+tc.name, func(t *testing.T) {
			aptCmds := generateAptCmds(tc.targetDir, tc.packageList)
			if !strings.Contains(aptCmds[1].String(), tc.expected) {
				t.Errorf("Expected apt command \"%s\" but got \"%s\"", tc.expected, aptCmds[1].String())
			}
		})
	}
}

// TestCreatePPAInfo unit tests the createPPAInfo function
func TestCreatePPAInfo(t *testing.T) {
	testCases := []struct {
		name             string
		ppa              *PPAType
		series           string
		expectedName     string
		expectedContents string
	}{
		{
			"public_ppa",
			&PPAType{
				PPAName: "public/ppa",
			},
			"focal",
			"public-ubuntu-ppa-focal.sources",
			`X-Repolib-Name: public/ppa
Enabled: yes
Types: deb
URIS: https://ppa.launchpadcontent.net/public/ppa/ubuntu
Suites: focal
Components: main`,
		},
		{
			"private_ppa",
			&PPAType{
				PPAName: "private/ppa",
				Auth:    "testuser:testpass",
			},
			"jammy",
			"private-ubuntu-ppa-jammy.sources",
			`X-Repolib-Name: private/ppa
Enabled: yes
Types: deb
URIS: https://testuser:testpass@private-ppa.launchpadcontent.net/private/ppa/ubuntu
Suites: jammy
Components: main`,
		},
	}
	for _, tc := range testCases {
		t.Run("test_create_ppa_info_"+tc.name, func(t *testing.T) {
			fileName, fileContents := createPPAInfo(tc.ppa, tc.series)
			if fileName != tc.expectedName {
				t.Errorf("Expected PPA filename \"%s\" but got \"%s\"",
					tc.expectedName, fileName)
			}
			if fileContents != tc.expectedContents {
				t.Errorf("Expected PPA file contents \"%s\" but got \"%s\"",
					tc.expectedContents, fileContents)
			}
		})
	}
}

// TestImportPPAKeys unit tests the importPPAKeys function
func TestImportPPAKeys(t *testing.T) {
	testCases := []struct {
		name        string
		ppa         *PPAType
		keyFileName string
	}{
		{
			"public_ppa",
			&PPAType{
				PPAName: "canonical-foundations/ubuntu-image",
			},
			"public-canonical-foundations-ubuntu-image.key",
		},
		{
			"private_ppa",
			&PPAType{
				PPAName:     "canonical-foundations/ubuntu-image-private-test",
				Auth:        "testuser:testpass",
				Fingerprint: "CDE5112BD4104F975FC8A53FD4C0B668FD4C9139",
			},
			"private-canonical-foundations-ubuntu-image-private-test.key",
		},
	}
	for _, tc := range testCases {
		t.Run("test_import_ppa_keys_"+tc.name, func(t *testing.T) {
			// a byte representation of the canonical-foundations public key
			expectedContents := []byte{152, 141, 4, 80, 190, 39, 112, 1, 4, 0,
				230, 108, 176, 170, 73, 12, 198, 74, 110, 107, 31, 246, 81, 240,
				148, 160, 52, 188, 222, 178, 67, 75, 14, 32, 247, 57, 211, 76, 26,
				31, 124, 83, 11, 75, 21, 150, 164, 28, 222, 149, 49, 8, 135, 97, 83,
				234, 138, 214, 97, 246, 15, 157, 69, 24, 112, 219, 231, 78, 36, 208,
				186, 91, 248, 177, 57, 233, 53, 154, 253, 125, 241, 173, 154, 148,
				65, 125, 20, 15, 87, 242, 144, 74, 238, 71, 133, 182, 9, 217, 23, 93,
				155, 230, 52, 19, 90, 180, 79, 70, 186, 180, 122, 167, 141, 59, 95,
				148, 196, 15, 231, 101, 80, 175, 225, 32, 163, 66, 111, 155, 167,
				76, 72, 165, 5, 190, 22, 192, 10, 241, 0, 17, 1, 0, 1, 180, 44, 76,
				97, 117, 110, 99, 104, 112, 97, 100, 32, 80, 80, 65, 32, 102, 111,
				114, 32, 67, 97, 110, 111, 110, 105, 99, 97, 108, 32, 70, 111, 117,
				110, 100, 97, 116, 105, 111, 110, 115, 32, 84, 101, 97, 109, 136,
				184, 4, 19, 1, 2, 0, 34, 5, 2, 80, 190, 39, 112, 2, 27, 3, 6, 11, 9, 8,
				7, 3, 2, 6, 21, 8, 2, 9, 10, 11, 4, 22, 2, 3, 1, 2, 30, 1, 2, 23, 128, 0,
				10, 9, 16, 212, 192, 182, 104, 253, 76, 145, 57, 187, 243, 3, 255,
				104, 246, 106, 227, 175, 235, 102, 20, 23, 4, 251, 60, 236, 165,
				143, 184, 161, 133, 147, 154, 172, 228, 130, 18, 36, 6, 138, 214,
				188, 32, 142, 251, 143, 144, 40, 43, 147, 187, 230, 224, 254, 161,
				7, 57, 165, 220, 85, 55, 99, 70, 96, 62, 81, 208, 249, 131, 8, 241,
				77, 213, 22, 252, 235, 214, 35, 182, 195, 224, 45, 231, 196, 7, 238,
				147, 115, 81, 142, 71, 216, 96, 159, 11, 146, 83, 153, 107, 194, 167,
				80, 30, 223, 236, 146, 29, 176, 101, 33, 237, 38, 7, 163, 183, 217,
				42, 32, 163, 33, 163, 92, 45, 99, 62, 217, 78, 163, 45, 55, 209, 137,
				43, 69, 78, 53, 177, 207, 209, 123, 186,
			}

			asserter := helper.Asserter{T: t}

			// create a temporary gpg keyring directory
			tmpGPGDir, err := os.MkdirTemp("/tmp", "ubuntu-image-gpg-test")
			defer os.RemoveAll(tmpGPGDir)
			asserter.AssertErrNil(err, true)

			// create a temporary trusted.gpg.d directory
			tmpTrustedDir, err := os.MkdirTemp("/tmp", "ubuntu-image-trusted.gpg.d")
			//defer os.RemoveAll(tmpTrustedDir)
			asserter.AssertErrNil(err, true)

			keyFilePath := filepath.Join(tmpTrustedDir, tc.keyFileName)
			err = importPPAKeys(tc.ppa, tmpGPGDir, keyFilePath)
			asserter.AssertErrNil(err, true)

			keyData, err := os.ReadFile(keyFilePath)
			asserter.AssertErrNil(err, true)

			if !reflect.DeepEqual(keyData, expectedContents) {
				t.Errorf("Expected key file to be:\n%d\n\nbut got\n%d",
					expectedContents, keyData)
			}
		})
	}
}

// TestFailedImportPPAKeys tests failures in the importPPAKeys function
func TestFailedImportPPAKeys(t *testing.T) {
	t.Run("test_failed_import_ppa_keys", func(t *testing.T) {
		asserter := helper.Asserter{T: t}

		// create a temporary gpg keyring directory
		tmpGPGDir, err := os.MkdirTemp("/tmp", "ubuntu-image-gpg-test")
		defer os.RemoveAll(tmpGPGDir)
		asserter.AssertErrNil(err, true)

		// create a temporary trusted.gpg.d directory
		tmpTrustedDir, err := os.MkdirTemp("/tmp", "ubuntu-image-trusted.gpg.d")
		defer os.RemoveAll(tmpTrustedDir)
		asserter.AssertErrNil(err, true)
		keyFilePath := filepath.Join(tmpTrustedDir, "test.key")

		// try to import an invalid gpg fingerprint
		ppa := &PPAType{
			PPAName:     "test-bad/fingerprint",
			Fingerprint: "testfakefingperint",
		}

		err = importPPAKeys(ppa, tmpGPGDir, keyFilePath)
		asserter.AssertErrContains(err, "Error running gpg command")

		// now use a valid PPA and mock some functions
		ppa = &PPAType{
			PPAName: "canonical-foundations/ubuntu-image",
		}

		// mock http.Get
		httpGet = mockGet
		defer func() {
			httpGet = http.Get
		}()
		err = importPPAKeys(ppa, tmpGPGDir, keyFilePath)
		asserter.AssertErrContains(err, "Error getting signing key")
		httpGet = http.Get

		// mock ioutil.ReadAll
		ioutilReadAll = mockReadAll
		defer func() {
			ioutilReadAll = ioutil.ReadAll
		}()
		err = importPPAKeys(ppa, tmpGPGDir, keyFilePath)
		asserter.AssertErrContains(err, "Error reading signing key")
		ioutilReadAll = ioutil.ReadAll

		// mock json.Unmarshal
		jsonUnmarshal = mockUnmarshal
		defer func() {
			jsonUnmarshal = json.Unmarshal
		}()
		err = importPPAKeys(ppa, tmpGPGDir, keyFilePath)
		asserter.AssertErrContains(err, "Error unmarshalling launchpad API response")
		jsonUnmarshal = json.Unmarshal
	})
>>>>>>> e7fa10cf
}<|MERGE_RESOLUTION|>--- conflicted
+++ resolved
@@ -14,8 +14,8 @@
 	"strings"
 	"testing"
 
+	"github.com/canonical/ubuntu-image/internal/helper"
 	"github.com/canonical/ubuntu-image/internal/imagedefinition"
-	"github.com/canonical/ubuntu-image/internal/helper"
 	"github.com/google/uuid"
 	"github.com/snapcore/snapd/gadget"
 	"github.com/snapcore/snapd/gadget/quantity"
@@ -872,7 +872,6 @@
 	}
 }
 
-<<<<<<< HEAD
 // TestGeneratePocketList unit tests the GeneratePocketList function
 func TestGeneratePocketList(t *testing.T) {
 	testCases := []struct {
@@ -948,7 +947,8 @@
 			}
 		})
 	}
-=======
+}
+
 // TestGenerateAptCmd unit tests the generateAptCmd function
 func TestGenerateAptCmds(t *testing.T) {
 	testCases := []struct {
@@ -974,14 +974,14 @@
 func TestCreatePPAInfo(t *testing.T) {
 	testCases := []struct {
 		name             string
-		ppa              *PPAType
+		ppa              *imagedefinition.PPA
 		series           string
 		expectedName     string
 		expectedContents string
 	}{
 		{
 			"public_ppa",
-			&PPAType{
+			&imagedefinition.PPA{
 				PPAName: "public/ppa",
 			},
 			"focal",
@@ -995,7 +995,7 @@
 		},
 		{
 			"private_ppa",
-			&PPAType{
+			&imagedefinition.PPA{
 				PPAName: "private/ppa",
 				Auth:    "testuser:testpass",
 			},
@@ -1028,19 +1028,19 @@
 func TestImportPPAKeys(t *testing.T) {
 	testCases := []struct {
 		name        string
-		ppa         *PPAType
+		ppa         *imagedefinition.PPA
 		keyFileName string
 	}{
 		{
 			"public_ppa",
-			&PPAType{
+			&imagedefinition.PPA{
 				PPAName: "canonical-foundations/ubuntu-image",
 			},
 			"public-canonical-foundations-ubuntu-image.key",
 		},
 		{
 			"private_ppa",
-			&PPAType{
+			&imagedefinition.PPA{
 				PPAName:     "canonical-foundations/ubuntu-image-private-test",
 				Auth:        "testuser:testpass",
 				Fingerprint: "CDE5112BD4104F975FC8A53FD4C0B668FD4C9139",
@@ -1122,7 +1122,7 @@
 		keyFilePath := filepath.Join(tmpTrustedDir, "test.key")
 
 		// try to import an invalid gpg fingerprint
-		ppa := &PPAType{
+		ppa := &imagedefinition.PPA{
 			PPAName:     "test-bad/fingerprint",
 			Fingerprint: "testfakefingperint",
 		}
@@ -1131,7 +1131,7 @@
 		asserter.AssertErrContains(err, "Error running gpg command")
 
 		// now use a valid PPA and mock some functions
-		ppa = &PPAType{
+		ppa = &imagedefinition.PPA{
 			PPAName: "canonical-foundations/ubuntu-image",
 		}
 
@@ -1162,5 +1162,4 @@
 		asserter.AssertErrContains(err, "Error unmarshalling launchpad API response")
 		jsonUnmarshal = json.Unmarshal
 	})
->>>>>>> e7fa10cf
 }