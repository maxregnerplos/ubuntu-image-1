package statemachine

import (
	"bytes"
	"encoding/binary"
	"fmt"
	"math"
	"os"
	"os/exec"
	"path/filepath"
	"strconv"
	"strings"

	"github.com/canonical/ubuntu-image/internal/helper"
	"github.com/diskfs/go-diskfs/disk"
	"github.com/diskfs/go-diskfs/partition"
	"github.com/diskfs/go-diskfs/partition/gpt"
	"github.com/diskfs/go-diskfs/partition/mbr"
	"github.com/go-git/go-git/v5"
	"github.com/go-git/go-git/v5/plumbing"
	"github.com/snapcore/snapd/gadget"
	"github.com/snapcore/snapd/gadget/quantity"
	"github.com/snapcore/snapd/seed"
	"github.com/snapcore/snapd/timings"
)

// validateInput ensures that command line flags for the state machine are valid. These
// flags are applicable to all image types
func (stateMachine *StateMachine) validateInput() error {
	// Validate command line options
	if stateMachine.stateMachineFlags.Thru != "" && stateMachine.stateMachineFlags.Until != "" {
		return fmt.Errorf("cannot specify both --until and --thru")
	}
	if stateMachine.stateMachineFlags.WorkDir == "" && stateMachine.stateMachineFlags.Resume {
		return fmt.Errorf("must specify workdir when using --resume flag")
	}

	// if --until or --thru was given, make sure the specified state exists
	var searchState string
	var stateFound bool = false
	if stateMachine.stateMachineFlags.Until != "" {
		searchState = stateMachine.stateMachineFlags.Until
	}
	if stateMachine.stateMachineFlags.Thru != "" {
		searchState = stateMachine.stateMachineFlags.Thru
	}

	if searchState != "" {
		for _, state := range stateMachine.states {
			if state.name == searchState {
				stateFound = true
				break
			}
		}
		if !stateFound {
			return fmt.Errorf("state %s is not a valid state name", searchState)
		}
	}

	return nil
}

// cleanup cleans the workdir. For now this is just deleting the temporary directory if necessary
// but will have more functionality added to it later
func (stateMachine *StateMachine) cleanup() error {
	if stateMachine.cleanWorkDir {
		if err := osRemoveAll(stateMachine.stateMachineFlags.WorkDir); err != nil {
			return fmt.Errorf("Error cleaning up workDir: %s", err.Error())
		}
	}
	return nil
}

// runHooks reads through the --hooks-directory flags and calls a helper function to execute the scripts
func (stateMachine *StateMachine) runHooks(hookName, envKey, envVal string) error {
	os.Setenv(envKey, envVal)
	for _, hooksDir := range stateMachine.commonFlags.HooksDirectories {
		hooksDirectoryd := filepath.Join(hooksDir, hookName+".d")
		hookScripts, err := ioutilReadDir(hooksDirectoryd)

		// It's okay for hooks-directory.d to not exist, but if it does exist run all the scripts in it
		if err != nil && !os.IsNotExist(err) {
			return fmt.Errorf("Error reading hooks directory: %s", err.Error())
		}

		for _, hookScript := range hookScripts {
			hookScriptPath := filepath.Join(hooksDirectoryd, hookScript.Name())
			if stateMachine.commonFlags.Debug {
				fmt.Printf("Running hook script: %s\n", hookScriptPath)
			}
			if err := helper.RunScript(hookScriptPath); err != nil {
				return fmt.Errorf("Error running hook %s: %s", hookScriptPath, err.Error())
			}
		}

		// if hookName exists in the hook directory, run it
		hookScript := filepath.Join(hooksDir, hookName)
		_, err = os.Stat(hookScript)
		if err == nil {
			if stateMachine.commonFlags.Debug {
				fmt.Printf("Running hook script: %s\n", hookScript)
			}
			if err := helper.RunScript(hookScript); err != nil {
				return fmt.Errorf("Error running hook %s: %s", hookScript, err.Error())
			}
		}
	}
	return nil
}

// handleLkBootloader handles the special "lk" bootloader case where some extra
// files need to be added to the bootfs
func (stateMachine *StateMachine) handleLkBootloader(volume *gadget.Volume) error {
	if volume.Bootloader != "lk" {
		return nil
	}
	// For the LK bootloader we need to copy boot.img and snapbootsel.bin to
	// the gadget folder so they can be used as partition content. The first
	// one comes from the kernel snap, while the second one is modified by
	// the prepare_image step to set the right core and kernel for the kernel
	// command line.
	bootDir := filepath.Join(stateMachine.tempDirs.unpack,
		"image", "boot", "lk")
	gadgetDir := filepath.Join(stateMachine.tempDirs.unpack, "gadget")
	if _, err := os.Stat(bootDir); err != nil {
		return fmt.Errorf("got lk bootloader but directory %s does not exist", bootDir)
	}
	err := osMkdir(gadgetDir, 0755)
	if err != nil && !os.IsExist(err) {
		return fmt.Errorf("Failed to create gadget dir: %s", err.Error())
	}
	files, err := ioutilReadDir(bootDir)
	if err != nil {
		return fmt.Errorf("Error reading lk bootloader dir: %s", err.Error())
	}
	for _, lkFile := range files {
		srcFile := filepath.Join(bootDir, lkFile.Name())
		if err := osutilCopySpecialFile(srcFile, gadgetDir); err != nil {
			return fmt.Errorf("Error copying lk bootloader dir: %s", err.Error())
		}
	}
	return nil
}

// shouldSkipStructure returns whether a structure should be skipped during certain processing
func shouldSkipStructure(structure gadget.VolumeStructure, isSeeded bool) bool {
	if isSeeded &&
		(structure.Role == gadget.SystemBoot ||
			structure.Role == gadget.SystemData ||
			structure.Role == gadget.SystemSave ||
			structure.Label == gadget.SystemBoot) {
		return true
	}
	return false
}

// copyStructureContent handles copying raw blobs or creating formatted filesystems
func (stateMachine *StateMachine) copyStructureContent(volume *gadget.Volume,
	structure gadget.VolumeStructure, structureNumber int,
	contentRoot, partImg string) error {
	if structure.Filesystem == "" {
		// copy the contents to the new location
		// first zero it out. Structures without filesystem specified in the gadget
		// yaml must have the size specified, so the bs= argument below is valid
		ddArgs := []string{"if=/dev/zero", "of=" + partImg, "count=0",
			"bs=" + strconv.FormatUint(uint64(structure.Size), 10),
			"seek=1"}
		if err := helperCopyBlob(ddArgs); err != nil {
			return fmt.Errorf("Error zeroing partition: %s",
				err.Error())
		}
		var runningOffset quantity.Offset = 0
		for _, content := range structure.Content {
			if content.Offset != nil {
				runningOffset = *content.Offset
			}
			// now copy the raw content file specified in gadget.yaml
			inFile := filepath.Join(stateMachine.tempDirs.unpack,
				"gadget", content.Image)
			ddArgs = []string{"if=" + inFile, "of=" + partImg, "bs=" + mockableBlockSize,
				"seek=" + strconv.FormatUint(uint64(runningOffset), 10),
				"conv=sparse,notrunc"}
			if err := helperCopyBlob(ddArgs); err != nil {
				return fmt.Errorf("Error copying image blob: %s",
					err.Error())
			}
			runningOffset += quantity.Offset(content.Size)
		}
	} else {
		var blockSize quantity.Size
		if structure.Role == gadget.SystemData || structure.Role == gadget.SystemSeed {
			// system-data and system-seed structures are not required to have
			// an explicit size set in the yaml file
			if structure.Size < stateMachine.RootfsSize {
				fmt.Printf("WARNING: rootfs structure size %s smaller "+
					"than actual rootfs contents %s\n",
					structure.Size.IECString(),
					stateMachine.RootfsSize.IECString())
				blockSize = stateMachine.RootfsSize
				structure.Size = stateMachine.RootfsSize
				volume.Structure[structureNumber] = structure
			} else {
				blockSize = structure.Size
			}
		} else {
			blockSize = structure.Size
		}
		if structure.Role == gadget.SystemData {
			os.Create(partImg)
			os.Truncate(partImg, int64(stateMachine.RootfsSize))
		} else {
			// zero out the .img file
			ddArgs := []string{"if=/dev/zero", "of=" + partImg, "count=0",
				"bs=" + strconv.FormatUint(uint64(blockSize), 10), "seek=1"}
			if err := helperCopyBlob(ddArgs); err != nil {
				return fmt.Errorf("Error zeroing image file %s: %s",
					partImg, err.Error())
			}
		}
		// use mkfs functions from snapd to create the filesystems
		if structure.Content == nil {
			err := mkfsMake(structure.Filesystem, partImg, structure.Label,
				structure.Size, stateMachine.SectorSize)
			if err != nil {
				return fmt.Errorf("Error running mkfs: %s", err.Error())
			}
		} else {
			err := mkfsMakeWithContent(structure.Filesystem, partImg, structure.Label,
				contentRoot, structure.Size, stateMachine.SectorSize)
			if err != nil {
				return fmt.Errorf("Error running mkfs with content: %s", err.Error())
			}
		}
	}
	return nil
}

// handleSecureBoot handles a special case where files need to be moved from /boot/ to
// /EFI/ubuntu/ so that SecureBoot can still be used
func (stateMachine *StateMachine) handleSecureBoot(volume *gadget.Volume, targetDir string) error {
	var bootDir, ubuntuDir string
	if volume.Bootloader == "u-boot" {
		bootDir = filepath.Join(stateMachine.tempDirs.unpack,
			"image", "boot", "uboot")
		ubuntuDir = targetDir
	} else if volume.Bootloader == "piboot" {
		bootDir = filepath.Join(stateMachine.tempDirs.unpack,
			"image", "boot", "piboot")
		ubuntuDir = targetDir
	} else if volume.Bootloader == "grub" {
		bootDir = filepath.Join(stateMachine.tempDirs.unpack,
			"image", "boot", "grub")
		ubuntuDir = filepath.Join(targetDir, "EFI", "ubuntu")
	}

	if _, err := os.Stat(bootDir); err != nil {
		// this won't always exist, and that's fine
		return nil
	}

	// copy the files from bootDir to ubuntuDir
	if err := osMkdirAll(ubuntuDir, 0755); err != nil {
		return fmt.Errorf("Error creating ubuntu dir: %s", err.Error())
	}

	files, err := ioutilReadDir(bootDir)
	if err != nil {
		return fmt.Errorf("Error reading boot dir: %s", err.Error())
	}
	for _, bootFile := range files {
		srcFile := filepath.Join(bootDir, bootFile.Name())
		dstFile := filepath.Join(ubuntuDir, bootFile.Name())
		if err := osRename(srcFile, dstFile); err != nil {
			return fmt.Errorf("Error copying boot dir: %s", err.Error())
		}
	}

	return nil
}

// WriteSnapManifest generates a snap manifest based on the contents of the selected snapsDir
func WriteSnapManifest(snapsDir string, outputPath string) error {
	files, err := ioutilReadDir(snapsDir)
	if err != nil {
		// As per previous ubuntu-image manifest generation, we skip generating
		// manifests for non-existent/invalid paths
		return nil
	}

	manifest, err := osCreate(outputPath)
	if err != nil {
		return fmt.Errorf("Error creating manifest file: %s", err.Error())
	}
	defer manifest.Close()

	for _, file := range files {
		if strings.HasSuffix(file.Name(), ".snap") {
			split := strings.SplitN(file.Name(), "_", 2)
			fmt.Fprintf(manifest, "%s %s\n", split[0], split[1])
		}
	}
	return nil
}

// getHostArch uses dpkg to return the host architecture of the current system
func getHostArch() string {
	cmd := exec.Command("dpkg", "--print-architecture")
	outputBytes, _ := cmd.Output()
	return strings.TrimSpace(string(outputBytes))
}

// getHostSuite checks the release name of the host system to use as a default if --suite is not passed
func getHostSuite() string {
	cmd := exec.Command("lsb_release", "-c", "-s")
	outputBytes, _ := cmd.Output()
	return strings.TrimSpace(string(outputBytes))
}

// getQemuStaticForArch returns the name of the qemu binary for the specified arch
func getQemuStaticForArch(arch string) string {
	archs := map[string]string{
		"armhf":   "qemu-arm-static",
		"arm64":   "qemu-aarch64-static",
		"ppc64el": "qemu-ppc64le-static",
	}
	if static, exists := archs[arch]; exists {
		return static
	}
	return ""
}

// maxOffset returns the maximum of two quantity.Offset types
func maxOffset(offset1, offset2 quantity.Offset) quantity.Offset {
	if offset1 > offset2 {
		return offset1
	}
	return offset2
}

// createPartitionTable creates a disk image file and writes the partition table to it
func createPartitionTable(volumeName string, volume *gadget.Volume, sectorSize uint64, isSeeded bool) *partition.Table {
	var gptPartitions = make([]*gpt.Partition, 0)
	var mbrPartitions = make([]*mbr.Partition, 0)
	var partitionTable partition.Table

	for _, structure := range volume.Structure {
		if structure.Role == "mbr" || structure.Type == "bare" ||
			shouldSkipStructure(structure, isSeeded) {
			continue
		}

		var structureType string
		// Check for hybrid MBR/GPT
		if strings.Contains(structure.Type, ",") {
			types := strings.Split(structure.Type, ",")
			if volume.Schema == "gpt" {
				structureType = types[1]
			} else {
				structureType = types[0]
			}
		} else {
			structureType = structure.Type
		}

		if volume.Schema == "mbr" {
			bootable := false
			if structure.Role == gadget.SystemBoot || structure.Label == gadget.SystemBoot {
				bootable = true
			}
			// mbr.Type is a byte. snapd has already verified that this string
			// is exactly two chars, so we can parse those two chars to a byte
			partitionType, _ := strconv.ParseUint(structureType, 16, 8)
			mbrPartition := &mbr.Partition{
				Start:    uint32(math.Ceil(float64(*structure.Offset) / float64(sectorSize))),
				Size:     uint32(math.Ceil(float64(structure.Size) / float64(sectorSize))),
				Type:     mbr.Type(partitionType),
				Bootable: bootable,
			}
			mbrPartitions = append(mbrPartitions, mbrPartition)
		} else {
			var partitionName string
			if structure.Role == "system-data" && structure.Name == "" {
				partitionName = "writable"
			} else {
				partitionName = structure.Name
			}

			partitionType := gpt.Type(structureType)
			gptPartition := &gpt.Partition{
				Start: uint64(math.Ceil(float64(*structure.Offset) / float64(sectorSize))),
				Size:  uint64(structure.Size),
				Type:  partitionType,
				Name:  partitionName,
			}
			gptPartitions = append(gptPartitions, gptPartition)
		}
	}

	if volume.Schema == "mbr" {
		mbrTable := &mbr.Table{
			Partitions:         mbrPartitions,
			LogicalSectorSize:  int(sectorSize),
			PhysicalSectorSize: int(sectorSize),
		}
		partitionTable = mbrTable
	} else {
		gptTable := &gpt.Table{
			Partitions:         gptPartitions,
			LogicalSectorSize:  int(sectorSize),
			PhysicalSectorSize: int(sectorSize),
			ProtectiveMBR:      true,
		}
		partitionTable = gptTable
	}
	return &partitionTable
}

// calculateImageSize calculates the total sum of all partition sizes in an image
func (stateMachine *StateMachine) calculateImageSize() (quantity.Size, error) {
	if stateMachine.GadgetInfo == nil {
		return 0, fmt.Errorf("Cannot calculate image size before initializing GadgetInfo")
	}
	var imgSize quantity.Size = 0
	for _, volume := range stateMachine.GadgetInfo.Volumes {
		for _, structure := range volume.Structure {
			imgSize += structure.Size
		}
	}
	return imgSize, nil
}

// copyDataToImage runs dd commands to copy the raw data to the final image with appropriate offsets
func (stateMachine *StateMachine) copyDataToImage(volumeName string, volume *gadget.Volume, diskImg *disk.Disk) error {
	for structureNumber, structure := range volume.Structure {
		if shouldSkipStructure(structure, stateMachine.IsSeeded) {
			continue
		}
		sectorSize := diskImg.LogicalBlocksize
		// set up the arguments to dd the structures into an image
		partImg := filepath.Join(stateMachine.tempDirs.volumes, volumeName,
			"part"+strconv.Itoa(structureNumber)+".img")
		seek := strconv.FormatInt(int64(getStructureOffset(structure))/sectorSize, 10)
		count := strconv.FormatFloat(math.Ceil(float64(structure.Size)/float64(sectorSize)), 'f', 0, 64)
		ddArgs := []string{
			"if=" + partImg,
			"of=" + diskImg.File.Name(),
			"bs=" + strconv.FormatInt(sectorSize, 10),
			"seek=" + seek,
			"count=" + count,
			"conv=notrunc",
			"conv=sparse",
		}
		if err := helperCopyBlob(ddArgs); err != nil {
			return fmt.Errorf("Error writing disk image: %s",
				err.Error())
		}
	}
	return nil
}

// writeOffsetValues handles any OffsetWrite values present in the volume structures.
func writeOffsetValues(volume *gadget.Volume, imgName string, sectorSize, imgSize uint64) error {
	imgFile, err := osOpenFile(imgName, os.O_RDWR, 0755)
	if err != nil {
		return fmt.Errorf("Error opening image file to write offsets: %s", err.Error())
	}
	defer imgFile.Close()
	for _, structure := range volume.Structure {
		if structure.OffsetWrite != nil {
			offset := uint64(*structure.Offset) / sectorSize
			if imgSize-4 < offset {
				return fmt.Errorf("write offset beyond end of file")
			}
			offsetBytes := make([]byte, 4)
			binary.LittleEndian.PutUint32(offsetBytes, uint32(offset))
			_, err := imgFile.WriteAt(offsetBytes, int64(structure.OffsetWrite.Offset))
			if err != nil {
				return fmt.Errorf("Failed to write offset to disk at %d: %s",
					structure.OffsetWrite.Offset, err.Error())
			}
		}
	}
	return nil
}

// getStructureOffset returns 0 if structure.Offset is nil, otherwise the value stored there
func getStructureOffset(structure gadget.VolumeStructure) quantity.Offset {
	if structure.Offset == nil {
		return 0
	}
	return *structure.Offset
}

// generateUniqueDiskID returns a random 4-byte long disk ID, unique per the list of existing IDs
func generateUniqueDiskID(existing *[][]byte) ([]byte, error) {
	var retry bool
	randomBytes := make([]byte, 4)
	// we'll try 10 times, not to loop into infinity in case the RNG is broken (no entropy?)
	for i := 0; i < 10; i++ {
		retry = false
		_, err := randRead(randomBytes)
		if err != nil {
			retry = true
			continue
		}
		for _, id := range *existing {
			if bytes.Compare(randomBytes, id) == 0 {
				retry = true
				break
			}
		}

		if !retry {
			break
		}
	}
	if retry {
		// this means for some weird reason we didn't get an unique ID after many retries
		return nil, fmt.Errorf("Failed to generate unique disk ID. Random generator failure?")
	}
	*existing = append(*existing, randomBytes)
	return randomBytes, nil
}

// parseSnapsAndChannels converts the command line arguments to a format that is expected
// by snapd's image.Prepare()
func parseSnapsAndChannels(snaps []string) (snapNames []string, snapChannels map[string]string, err error) {
	snapNames = make([]string, len(snaps))
	snapChannels = make(map[string]string)
	for ii, snap := range snaps {
		if strings.Contains(snap, "=") {
			splitSnap := strings.Split(snap, "=")
			if len(splitSnap) != 2 {
				return snapNames, snapChannels,
					fmt.Errorf("Invalid syntax passed to --snap: %s. "+
						"Argument must be in the form --snap=name or "+
						"--snap=name=channel", snap)
			}
			snapNames[ii] = splitSnap[0]
			snapChannels[splitSnap[0]] = splitSnap[1]
		} else {
			snapNames[ii] = snap
		}
	}
	return snapNames, snapChannels, nil
}

// removePreseeding removes preseeded snaps from an existing rootfs and returns
// a slice of the snaps and their channels that were removed this way
func removePreseeding(rootfs string) (seededSnaps map[string]string, err error) {
	// seededSnaps maps the snap name and channel that was seeded
	seededSnaps = make(map[string]string)

	// open the seed and run LoadAssertions and LoadMeta to get a list of snaps
	snapdDir := filepath.Join(rootfs, "var", "lib", "snapd")
	seedDir := filepath.Join(snapdDir, "seed")
	preseed, err := seedOpen(seedDir, "")
	if err != nil {
		return seededSnaps, err
	}
	measurer := timings.New(nil)
	if err := preseed.LoadAssertions(nil, nil); err != nil {
		return seededSnaps, err
	}
	if err := preseed.LoadMeta(seed.AllModes, nil, measurer); err != nil {
		return seededSnaps, err
	}

	// iterate over the snaps in the seed and add them to the list
	preseed.Iter(func(sn *seed.Snap) error {
		seededSnaps[sn.SnapName()] = sn.Channel
		return nil
	})

	// now delete the preseeded snaps from the rootfs
	if err := osRemoveAll(snapdDir); err != nil {
		return seededSnaps, err
	}
	return seededSnaps, nil
}

<<<<<<< HEAD
// generateDebootstrapCmd generates the debootstrap command used to create a chroot
// environment that will eventually become the rootfs of the resulting image
func generateDebootstrapCmd(imageDefinition ImageDefinition, targetDir string, includeList []string) *exec.Cmd {
	var includeFlag string
	for _, includePackage := range includeList {
		includeFlag = includeFlag + includePackage + ","
	}

	debootstrapCmd := execCommand("debootstrap",
		"--arch", imageDefinition.Architecture,
		"--include", includeFlag,
		imageDefinition.Series,
		targetDir,
	)

        if len(imageDefinition.Rootfs.Components) > 0 {
                var components string
                for _, component := range imageDefinition.Rootfs.Components {
                        components = components + component + ","
                }
                debootstrapCmd.Args = append(debootstrapCmd.Args, "--components="+components)
        }

	return debootstrapCmd
}

// generateAptCmd generates the apt command used to create a chroot
// environment that will eventually become the rootfs of the resulting image
/*func generateAptCmd(imageDefinition ImageDefinition, targetDir string) *exec.Cmd {
	aptCmd := execCommand("apt", "install")
		"--arch", imageDefinition.Architecture,
		imageDefinition.Series,
		targetDir,
	)

	return aptCmd
}*/
=======
// generateGerminateCmd creates the appropriate germinate command for the
// values configured in the image definition yaml file
func generateGerminateCmd(imageDefinition ImageDefinition) *exec.Cmd {
	// determine the value for the seed-dist in the form of <archive>.<series>
	seedDist := imageDefinition.Rootfs.Archive
	if imageDefinition.Rootfs.Seed.SeedBranch != "" {
		seedDist = seedDist + "." + imageDefinition.Rootfs.Seed.SeedBranch
	}

	var seedSource string
	for _, seedURL := range imageDefinition.Rootfs.Seed.SeedURLs {
		seedSource = seedSource + seedURL + ","
	}

	germinateCmd := execCommand("germinate",
		"--mirror", imageDefinition.Rootfs.Mirror,
		"--arch", imageDefinition.Architecture,
		"--dist", imageDefinition.Series,
		"--seed-source", seedSource,
		"--seed-dist", seedDist,
		"--no-rdepends",
	)

	if imageDefinition.Rootfs.Seed.Vcs {
		germinateCmd.Args = append(germinateCmd.Args, "--vcs=auto")
	}

	if len(imageDefinition.Rootfs.Components) > 0 {
		var components string
		for _, component := range imageDefinition.Rootfs.Components {
			components = components + component + ","
		}
		germinateCmd.Args = append(germinateCmd.Args, "--components="+components)
	}

	return germinateCmd
}

// cloneGitRepo takes options from the image definition and clones the git
// repo with the corresponding options
func cloneGitRepo(imageDefinition ImageDefinition, workDir string) error {
	// clone the repo
	cloneOptions := &git.CloneOptions{
		URL:          imageDefinition.Gadget.GadgetURL,
		SingleBranch: true,
	}
	if imageDefinition.Gadget.GadgetBranch != "" {
		cloneOptions.ReferenceName = plumbing.NewBranchReferenceName(imageDefinition.Gadget.GadgetBranch)
	}

	cloneOptions.Validate()

	_, err := git.PlainClone(workDir, false, cloneOptions)
	return err
}
>>>>>>> 9ca35261
<|MERGE_RESOLUTION|>--- conflicted
+++ resolved
@@ -579,7 +579,62 @@
 	return seededSnaps, nil
 }
 
-<<<<<<< HEAD
+// generateGerminateCmd creates the appropriate germinate command for the
+// values configured in the image definition yaml file
+func generateGerminateCmd(imageDefinition ImageDefinition) *exec.Cmd {
+	// determine the value for the seed-dist in the form of <archive>.<series>
+	seedDist := imageDefinition.Rootfs.Archive
+	if imageDefinition.Rootfs.Seed.SeedBranch != "" {
+		seedDist = seedDist + "." + imageDefinition.Rootfs.Seed.SeedBranch
+	}
+
+	var seedSource string
+	for _, seedURL := range imageDefinition.Rootfs.Seed.SeedURLs {
+		seedSource = seedSource + seedURL + ","
+	}
+
+	germinateCmd := execCommand("germinate",
+		"--mirror", imageDefinition.Rootfs.Mirror,
+		"--arch", imageDefinition.Architecture,
+		"--dist", imageDefinition.Series,
+		"--seed-source", seedSource,
+		"--seed-dist", seedDist,
+		"--no-rdepends",
+	)
+
+	if imageDefinition.Rootfs.Seed.Vcs {
+		germinateCmd.Args = append(germinateCmd.Args, "--vcs=auto")
+	}
+
+	if len(imageDefinition.Rootfs.Components) > 0 {
+		var components string
+		for _, component := range imageDefinition.Rootfs.Components {
+			components = components + component + ","
+		}
+		germinateCmd.Args = append(germinateCmd.Args, "--components="+components)
+	}
+
+	return germinateCmd
+}
+
+// cloneGitRepo takes options from the image definition and clones the git
+// repo with the corresponding options
+func cloneGitRepo(imageDefinition ImageDefinition, workDir string) error {
+	// clone the repo
+	cloneOptions := &git.CloneOptions{
+		URL:          imageDefinition.Gadget.GadgetURL,
+		SingleBranch: true,
+	}
+	if imageDefinition.Gadget.GadgetBranch != "" {
+		cloneOptions.ReferenceName = plumbing.NewBranchReferenceName(imageDefinition.Gadget.GadgetBranch)
+	}
+
+	cloneOptions.Validate()
+
+	_, err := git.PlainClone(workDir, false, cloneOptions)
+	return err
+}
+
 // generateDebootstrapCmd generates the debootstrap command used to create a chroot
 // environment that will eventually become the rootfs of the resulting image
 func generateDebootstrapCmd(imageDefinition ImageDefinition, targetDir string, includeList []string) *exec.Cmd {
@@ -616,61 +671,4 @@
 	)
 
 	return aptCmd
-}*/
-=======
-// generateGerminateCmd creates the appropriate germinate command for the
-// values configured in the image definition yaml file
-func generateGerminateCmd(imageDefinition ImageDefinition) *exec.Cmd {
-	// determine the value for the seed-dist in the form of <archive>.<series>
-	seedDist := imageDefinition.Rootfs.Archive
-	if imageDefinition.Rootfs.Seed.SeedBranch != "" {
-		seedDist = seedDist + "." + imageDefinition.Rootfs.Seed.SeedBranch
-	}
-
-	var seedSource string
-	for _, seedURL := range imageDefinition.Rootfs.Seed.SeedURLs {
-		seedSource = seedSource + seedURL + ","
-	}
-
-	germinateCmd := execCommand("germinate",
-		"--mirror", imageDefinition.Rootfs.Mirror,
-		"--arch", imageDefinition.Architecture,
-		"--dist", imageDefinition.Series,
-		"--seed-source", seedSource,
-		"--seed-dist", seedDist,
-		"--no-rdepends",
-	)
-
-	if imageDefinition.Rootfs.Seed.Vcs {
-		germinateCmd.Args = append(germinateCmd.Args, "--vcs=auto")
-	}
-
-	if len(imageDefinition.Rootfs.Components) > 0 {
-		var components string
-		for _, component := range imageDefinition.Rootfs.Components {
-			components = components + component + ","
-		}
-		germinateCmd.Args = append(germinateCmd.Args, "--components="+components)
-	}
-
-	return germinateCmd
-}
-
-// cloneGitRepo takes options from the image definition and clones the git
-// repo with the corresponding options
-func cloneGitRepo(imageDefinition ImageDefinition, workDir string) error {
-	// clone the repo
-	cloneOptions := &git.CloneOptions{
-		URL:          imageDefinition.Gadget.GadgetURL,
-		SingleBranch: true,
-	}
-	if imageDefinition.Gadget.GadgetBranch != "" {
-		cloneOptions.ReferenceName = plumbing.NewBranchReferenceName(imageDefinition.Gadget.GadgetBranch)
-	}
-
-	cloneOptions.Validate()
-
-	_, err := git.PlainClone(workDir, false, cloneOptions)
-	return err
-}
->>>>>>> 9ca35261
+}*/