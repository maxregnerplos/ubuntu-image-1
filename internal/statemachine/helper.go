package statemachine

import (
	"bytes"
	"encoding/binary"
	"fmt"
	"math"
	"os"
	"os/exec"
	"path/filepath"
	"strconv"
	"strings"

	"github.com/canonical/ubuntu-image/internal/imagedefinition"
	"github.com/canonical/ubuntu-image/internal/helper"
	"github.com/diskfs/go-diskfs/disk"
	"github.com/diskfs/go-diskfs/partition"
	"github.com/diskfs/go-diskfs/partition/gpt"
	"github.com/diskfs/go-diskfs/partition/mbr"
	"github.com/go-git/go-git/v5"
	"github.com/go-git/go-git/v5/plumbing"
	"github.com/snapcore/snapd/gadget"
	"github.com/snapcore/snapd/gadget/quantity"
	"github.com/snapcore/snapd/seed"
	"github.com/snapcore/snapd/timings"
	"github.com/xeipuuv/gojsonschema"
)

// validateInput ensures that command line flags for the state machine are valid. These
// flags are applicable to all image types
func (stateMachine *StateMachine) validateInput() error {
	// Validate command line options
	if stateMachine.stateMachineFlags.Thru != "" && stateMachine.stateMachineFlags.Until != "" {
		return fmt.Errorf("cannot specify both --until and --thru")
	}
	if stateMachine.stateMachineFlags.WorkDir == "" && stateMachine.stateMachineFlags.Resume {
		return fmt.Errorf("must specify workdir when using --resume flag")
	}

	return nil
}

// validateUntilThru validates that the the state passed as --until
// or --thru exists in the state machine's list of states
func (stateMachine *StateMachine) validateUntilThru() error {
	// if --until or --thru was given, make sure the specified state exists
	var searchState string
	var stateFound bool = false
	if stateMachine.stateMachineFlags.Until != "" {
		searchState = stateMachine.stateMachineFlags.Until
	}
	if stateMachine.stateMachineFlags.Thru != "" {
		searchState = stateMachine.stateMachineFlags.Thru
	}

	if searchState != "" {
		for _, state := range stateMachine.states {
			if state.name == searchState {
				stateFound = true
				break
			}
		}
		if !stateFound {
			return fmt.Errorf("state %s is not a valid state name", searchState)
		}
	}

	return nil
}

// cleanup cleans the workdir. For now this is just deleting the temporary directory if necessary
// but will have more functionality added to it later
func (stateMachine *StateMachine) cleanup() error {
	if stateMachine.cleanWorkDir {
		if err := osRemoveAll(stateMachine.stateMachineFlags.WorkDir); err != nil {
			return fmt.Errorf("Error cleaning up workDir: %s", err.Error())
		}
	}
	return nil
}

// runHooks reads through the --hooks-directory flags and calls a helper function to execute the scripts
func (stateMachine *StateMachine) runHooks(hookName, envKey, envVal string) error {
	os.Setenv(envKey, envVal)
	for _, hooksDir := range stateMachine.commonFlags.HooksDirectories {
		hooksDirectoryd := filepath.Join(hooksDir, hookName+".d")
		hookScripts, err := ioutilReadDir(hooksDirectoryd)

		// It's okay for hooks-directory.d to not exist, but if it does exist run all the scripts in it
		if err != nil && !os.IsNotExist(err) {
			return fmt.Errorf("Error reading hooks directory: %s", err.Error())
		}

		for _, hookScript := range hookScripts {
			hookScriptPath := filepath.Join(hooksDirectoryd, hookScript.Name())
			if stateMachine.commonFlags.Debug {
				fmt.Printf("Running hook script: %s\n", hookScriptPath)
			}
			if err := helper.RunScript(hookScriptPath); err != nil {
				return fmt.Errorf("Error running hook %s: %s", hookScriptPath, err.Error())
			}
		}

		// if hookName exists in the hook directory, run it
		hookScript := filepath.Join(hooksDir, hookName)
		_, err = os.Stat(hookScript)
		if err == nil {
			if stateMachine.commonFlags.Debug {
				fmt.Printf("Running hook script: %s\n", hookScript)
			}
			if err := helper.RunScript(hookScript); err != nil {
				return fmt.Errorf("Error running hook %s: %s", hookScript, err.Error())
			}
		}
	}
	return nil
}

// handleLkBootloader handles the special "lk" bootloader case where some extra
// files need to be added to the bootfs
func (stateMachine *StateMachine) handleLkBootloader(volume *gadget.Volume) error {
	if volume.Bootloader != "lk" {
		return nil
	}
	// For the LK bootloader we need to copy boot.img and snapbootsel.bin to
	// the gadget folder so they can be used as partition content. The first
	// one comes from the kernel snap, while the second one is modified by
	// the prepare_image step to set the right core and kernel for the kernel
	// command line.
	bootDir := filepath.Join(stateMachine.tempDirs.unpack,
		"image", "boot", "lk")
	gadgetDir := filepath.Join(stateMachine.tempDirs.unpack, "gadget")
	if _, err := os.Stat(bootDir); err != nil {
		return fmt.Errorf("got lk bootloader but directory %s does not exist", bootDir)
	}
	err := osMkdir(gadgetDir, 0755)
	if err != nil && !os.IsExist(err) {
		return fmt.Errorf("Failed to create gadget dir: %s", err.Error())
	}
	files, err := ioutilReadDir(bootDir)
	if err != nil {
		return fmt.Errorf("Error reading lk bootloader dir: %s", err.Error())
	}
	for _, lkFile := range files {
		srcFile := filepath.Join(bootDir, lkFile.Name())
		if err := osutilCopySpecialFile(srcFile, gadgetDir); err != nil {
			return fmt.Errorf("Error copying lk bootloader dir: %s", err.Error())
		}
	}
	return nil
}

// shouldSkipStructure returns whether a structure should be skipped during certain processing
func shouldSkipStructure(structure gadget.VolumeStructure, isSeeded bool) bool {
	if isSeeded &&
		(structure.Role == gadget.SystemBoot ||
			structure.Role == gadget.SystemData ||
			structure.Role == gadget.SystemSave ||
			structure.Label == gadget.SystemBoot) {
		return true
	}
	return false
}

// copyStructureContent handles copying raw blobs or creating formatted filesystems
func (stateMachine *StateMachine) copyStructureContent(volume *gadget.Volume,
	structure gadget.VolumeStructure, structureNumber int,
	contentRoot, partImg string) error {
	if structure.Filesystem == "" {
		// copy the contents to the new location
		// first zero it out. Structures without filesystem specified in the gadget
		// yaml must have the size specified, so the bs= argument below is valid
		ddArgs := []string{"if=/dev/zero", "of=" + partImg, "count=0",
			"bs=" + strconv.FormatUint(uint64(structure.Size), 10),
			"seek=1"}
		if err := helperCopyBlob(ddArgs); err != nil {
			return fmt.Errorf("Error zeroing partition: %s",
				err.Error())
		}
		var runningOffset quantity.Offset = 0
		for _, content := range structure.Content {
			if content.Offset != nil {
				runningOffset = *content.Offset
			}
			// now copy the raw content file specified in gadget.yaml
			inFile := filepath.Join(stateMachine.tempDirs.unpack,
				"gadget", content.Image)
			ddArgs = []string{"if=" + inFile, "of=" + partImg, "bs=" + mockableBlockSize,
				"seek=" + strconv.FormatUint(uint64(runningOffset), 10),
				"conv=sparse,notrunc"}
			if err := helperCopyBlob(ddArgs); err != nil {
				return fmt.Errorf("Error copying image blob: %s",
					err.Error())
			}
			runningOffset += quantity.Offset(content.Size)
		}
	} else {
		var blockSize quantity.Size
		if structure.Role == gadget.SystemData || structure.Role == gadget.SystemSeed {
			// system-data and system-seed structures are not required to have
			// an explicit size set in the yaml file
			if structure.Size < stateMachine.RootfsSize {
				fmt.Printf("WARNING: rootfs structure size %s smaller "+
					"than actual rootfs contents %s\n",
					structure.Size.IECString(),
					stateMachine.RootfsSize.IECString())
				blockSize = stateMachine.RootfsSize
				structure.Size = stateMachine.RootfsSize
				volume.Structure[structureNumber] = structure
			} else {
				blockSize = structure.Size
			}
		} else {
			blockSize = structure.Size
		}
		if structure.Role == gadget.SystemData {
			os.Create(partImg)
			os.Truncate(partImg, int64(stateMachine.RootfsSize))
		} else {
			// zero out the .img file
			ddArgs := []string{"if=/dev/zero", "of=" + partImg, "count=0",
				"bs=" + strconv.FormatUint(uint64(blockSize), 10), "seek=1"}
			if err := helperCopyBlob(ddArgs); err != nil {
				return fmt.Errorf("Error zeroing image file %s: %s",
					partImg, err.Error())
			}
		}
		// use mkfs functions from snapd to create the filesystems
		if structure.Content == nil {
			err := mkfsMake(structure.Filesystem, partImg, structure.Label,
				structure.Size, stateMachine.SectorSize)
			if err != nil {
				return fmt.Errorf("Error running mkfs: %s", err.Error())
			}
		} else {
			err := mkfsMakeWithContent(structure.Filesystem, partImg, structure.Label,
				contentRoot, structure.Size, stateMachine.SectorSize)
			if err != nil {
				return fmt.Errorf("Error running mkfs with content: %s", err.Error())
			}
		}
	}
	return nil
}

// handleSecureBoot handles a special case where files need to be moved from /boot/ to
// /EFI/ubuntu/ so that SecureBoot can still be used
func (stateMachine *StateMachine) handleSecureBoot(volume *gadget.Volume, targetDir string) error {
	var bootDir, ubuntuDir string
	if volume.Bootloader == "u-boot" {
		bootDir = filepath.Join(stateMachine.tempDirs.unpack,
			"image", "boot", "uboot")
		ubuntuDir = targetDir
	} else if volume.Bootloader == "piboot" {
		bootDir = filepath.Join(stateMachine.tempDirs.unpack,
			"image", "boot", "piboot")
		ubuntuDir = targetDir
	} else if volume.Bootloader == "grub" {
		bootDir = filepath.Join(stateMachine.tempDirs.unpack,
			"image", "boot", "grub")
		ubuntuDir = filepath.Join(targetDir, "EFI", "ubuntu")
	}

	if _, err := os.Stat(bootDir); err != nil {
		// this won't always exist, and that's fine
		return nil
	}

	// copy the files from bootDir to ubuntuDir
	if err := osMkdirAll(ubuntuDir, 0755); err != nil {
		return fmt.Errorf("Error creating ubuntu dir: %s", err.Error())
	}

	files, err := ioutilReadDir(bootDir)
	if err != nil {
		return fmt.Errorf("Error reading boot dir: %s", err.Error())
	}
	for _, bootFile := range files {
		srcFile := filepath.Join(bootDir, bootFile.Name())
		dstFile := filepath.Join(ubuntuDir, bootFile.Name())
		if err := osRename(srcFile, dstFile); err != nil {
			return fmt.Errorf("Error copying boot dir: %s", err.Error())
		}
	}

	return nil
}

// WriteSnapManifest generates a snap manifest based on the contents of the selected snapsDir
func WriteSnapManifest(snapsDir string, outputPath string) error {
	files, err := ioutilReadDir(snapsDir)
	if err != nil {
		// As per previous ubuntu-image manifest generation, we skip generating
		// manifests for non-existent/invalid paths
		return nil
	}

	manifest, err := osCreate(outputPath)
	if err != nil {
		return fmt.Errorf("Error creating manifest file: %s", err.Error())
	}
	defer manifest.Close()

	for _, file := range files {
		if strings.HasSuffix(file.Name(), ".snap") {
			split := strings.SplitN(file.Name(), "_", 2)
			fmt.Fprintf(manifest, "%s %s\n", split[0], split[1])
		}
	}
	return nil
}

// getHostArch uses dpkg to return the host architecture of the current system
func getHostArch() string {
	cmd := exec.Command("dpkg", "--print-architecture")
	outputBytes, _ := cmd.Output()
	return strings.TrimSpace(string(outputBytes))
}

// getHostSuite checks the release name of the host system to use as a default if --suite is not passed
func getHostSuite() string {
	cmd := exec.Command("lsb_release", "-c", "-s")
	outputBytes, _ := cmd.Output()
	return strings.TrimSpace(string(outputBytes))
}

// getQemuStaticForArch returns the name of the qemu binary for the specified arch
func getQemuStaticForArch(arch string) string {
	archs := map[string]string{
		"armhf":   "qemu-arm-static",
		"arm64":   "qemu-aarch64-static",
		"ppc64el": "qemu-ppc64le-static",
	}
	if static, exists := archs[arch]; exists {
		return static
	}
	return ""
}

// maxOffset returns the maximum of two quantity.Offset types
func maxOffset(offset1, offset2 quantity.Offset) quantity.Offset {
	if offset1 > offset2 {
		return offset1
	}
	return offset2
}

// createPartitionTable creates a disk image file and writes the partition table to it
func createPartitionTable(volumeName string, volume *gadget.Volume, sectorSize uint64, isSeeded bool) *partition.Table {
	var gptPartitions = make([]*gpt.Partition, 0)
	var mbrPartitions = make([]*mbr.Partition, 0)
	var partitionTable partition.Table

	for _, structure := range volume.Structure {
		if structure.Role == "mbr" || structure.Type == "bare" ||
			shouldSkipStructure(structure, isSeeded) {
			continue
		}

		var structureType string
		// Check for hybrid MBR/GPT
		if strings.Contains(structure.Type, ",") {
			types := strings.Split(structure.Type, ",")
			if volume.Schema == "gpt" {
				structureType = types[1]
			} else {
				structureType = types[0]
			}
		} else {
			structureType = structure.Type
		}

		if volume.Schema == "mbr" {
			bootable := false
			if structure.Role == gadget.SystemBoot || structure.Label == gadget.SystemBoot {
				bootable = true
			}
			// mbr.Type is a byte. snapd has already verified that this string
			// is exactly two chars, so we can parse those two chars to a byte
			partitionType, _ := strconv.ParseUint(structureType, 16, 8)
			mbrPartition := &mbr.Partition{
				Start:    uint32(math.Ceil(float64(*structure.Offset) / float64(sectorSize))),
				Size:     uint32(math.Ceil(float64(structure.Size) / float64(sectorSize))),
				Type:     mbr.Type(partitionType),
				Bootable: bootable,
			}
			mbrPartitions = append(mbrPartitions, mbrPartition)
		} else {
			var partitionName string
			if structure.Role == "system-data" && structure.Name == "" {
				partitionName = "writable"
			} else {
				partitionName = structure.Name
			}

			partitionType := gpt.Type(structureType)
			gptPartition := &gpt.Partition{
				Start: uint64(math.Ceil(float64(*structure.Offset) / float64(sectorSize))),
				Size:  uint64(structure.Size),
				Type:  partitionType,
				Name:  partitionName,
			}
			gptPartitions = append(gptPartitions, gptPartition)
		}
	}

	if volume.Schema == "mbr" {
		mbrTable := &mbr.Table{
			Partitions:         mbrPartitions,
			LogicalSectorSize:  int(sectorSize),
			PhysicalSectorSize: int(sectorSize),
		}
		partitionTable = mbrTable
	} else {
		gptTable := &gpt.Table{
			Partitions:         gptPartitions,
			LogicalSectorSize:  int(sectorSize),
			PhysicalSectorSize: int(sectorSize),
			ProtectiveMBR:      true,
		}
		partitionTable = gptTable
	}
	return &partitionTable
}

// calculateImageSize calculates the total sum of all partition sizes in an image
func (stateMachine *StateMachine) calculateImageSize() (quantity.Size, error) {
	if stateMachine.GadgetInfo == nil {
		return 0, fmt.Errorf("Cannot calculate image size before initializing GadgetInfo")
	}
	var imgSize quantity.Size = 0
	for _, volume := range stateMachine.GadgetInfo.Volumes {
		for _, structure := range volume.Structure {
			imgSize += structure.Size
		}
	}
	return imgSize, nil
}

// copyDataToImage runs dd commands to copy the raw data to the final image with appropriate offsets
func (stateMachine *StateMachine) copyDataToImage(volumeName string, volume *gadget.Volume, diskImg *disk.Disk) error {
	for structureNumber, structure := range volume.Structure {
		if shouldSkipStructure(structure, stateMachine.IsSeeded) {
			continue
		}
		sectorSize := diskImg.LogicalBlocksize
		// set up the arguments to dd the structures into an image
		partImg := filepath.Join(stateMachine.tempDirs.volumes, volumeName,
			"part"+strconv.Itoa(structureNumber)+".img")
		seek := strconv.FormatInt(int64(getStructureOffset(structure))/sectorSize, 10)
		count := strconv.FormatFloat(math.Ceil(float64(structure.Size)/float64(sectorSize)), 'f', 0, 64)
		ddArgs := []string{
			"if=" + partImg,
			"of=" + diskImg.File.Name(),
			"bs=" + strconv.FormatInt(sectorSize, 10),
			"seek=" + seek,
			"count=" + count,
			"conv=notrunc",
			"conv=sparse",
		}
		if err := helperCopyBlob(ddArgs); err != nil {
			return fmt.Errorf("Error writing disk image: %s",
				err.Error())
		}
	}
	return nil
}

// writeOffsetValues handles any OffsetWrite values present in the volume structures.
func writeOffsetValues(volume *gadget.Volume, imgName string, sectorSize, imgSize uint64) error {
	imgFile, err := osOpenFile(imgName, os.O_RDWR, 0755)
	if err != nil {
		return fmt.Errorf("Error opening image file to write offsets: %s", err.Error())
	}
	defer imgFile.Close()
	for _, structure := range volume.Structure {
		if structure.OffsetWrite != nil {
			offset := uint64(*structure.Offset) / sectorSize
			if imgSize-4 < offset {
				return fmt.Errorf("write offset beyond end of file")
			}
			offsetBytes := make([]byte, 4)
			binary.LittleEndian.PutUint32(offsetBytes, uint32(offset))
			_, err := imgFile.WriteAt(offsetBytes, int64(structure.OffsetWrite.Offset))
			if err != nil {
				return fmt.Errorf("Failed to write offset to disk at %d: %s",
					structure.OffsetWrite.Offset, err.Error())
			}
		}
	}
	return nil
}

// getStructureOffset returns 0 if structure.Offset is nil, otherwise the value stored there
func getStructureOffset(structure gadget.VolumeStructure) quantity.Offset {
	if structure.Offset == nil {
		return 0
	}
	return *structure.Offset
}

// generateUniqueDiskID returns a random 4-byte long disk ID, unique per the list of existing IDs
func generateUniqueDiskID(existing *[][]byte) ([]byte, error) {
	var retry bool
	randomBytes := make([]byte, 4)
	// we'll try 10 times, not to loop into infinity in case the RNG is broken (no entropy?)
	for i := 0; i < 10; i++ {
		retry = false
		_, err := randRead(randomBytes)
		if err != nil {
			retry = true
			continue
		}
		for _, id := range *existing {
			if bytes.Compare(randomBytes, id) == 0 {
				retry = true
				break
			}
		}

		if !retry {
			break
		}
	}
	if retry {
		// this means for some weird reason we didn't get an unique ID after many retries
		return nil, fmt.Errorf("Failed to generate unique disk ID. Random generator failure?")
	}
	*existing = append(*existing, randomBytes)
	return randomBytes, nil
}

// parseSnapsAndChannels converts the command line arguments to a format that is expected
// by snapd's image.Prepare()
func parseSnapsAndChannels(snaps []string) (snapNames []string, snapChannels map[string]string, err error) {
	snapNames = make([]string, len(snaps))
	snapChannels = make(map[string]string)
	for ii, snap := range snaps {
		if strings.Contains(snap, "=") {
			splitSnap := strings.Split(snap, "=")
			if len(splitSnap) != 2 {
				return snapNames, snapChannels,
					fmt.Errorf("Invalid syntax passed to --snap: %s. "+
						"Argument must be in the form --snap=name or "+
						"--snap=name=channel", snap)
			}
			snapNames[ii] = splitSnap[0]
			snapChannels[splitSnap[0]] = splitSnap[1]
		} else {
			snapNames[ii] = snap
		}
	}
	return snapNames, snapChannels, nil
}

// removePreseeding removes preseeded snaps from an existing rootfs and returns
// a slice of the snaps and their channels that were removed this way
func removePreseeding(rootfs string) (seededSnaps map[string]string, err error) {
	// seededSnaps maps the snap name and channel that was seeded
	seededSnaps = make(map[string]string)

	// open the seed and run LoadAssertions and LoadMeta to get a list of snaps
	snapdDir := filepath.Join(rootfs, "var", "lib", "snapd")
	seedDir := filepath.Join(snapdDir, "seed")
	preseed, err := seedOpen(seedDir, "")
	if err != nil {
		return seededSnaps, err
	}
	measurer := timings.New(nil)
	if err := preseed.LoadAssertions(nil, nil); err != nil {
		return seededSnaps, err
	}
	if err := preseed.LoadMeta(seed.AllModes, nil, measurer); err != nil {
		return seededSnaps, err
	}

	// iterate over the snaps in the seed and add them to the list
	preseed.Iter(func(sn *seed.Snap) error {
		seededSnaps[sn.SnapName()] = sn.Channel
		return nil
	})

	// now delete the preseeded snaps from the rootfs
	if err := osRemoveAll(snapdDir); err != nil {
		return seededSnaps, err
	}
	return seededSnaps, nil
}

// generateGerminateCmd creates the appropriate germinate command for the
// values configured in the image definition yaml file
func generateGerminateCmd(imageDefinition imagedefinition.ImageDefinition) *exec.Cmd {
	// determine the value for the seed-dist in the form of <archive>.<series>
	seedDist := imageDefinition.Rootfs.Flavor
	if imageDefinition.Rootfs.Seed.SeedBranch != "" {
		seedDist = seedDist + "." + imageDefinition.Rootfs.Seed.SeedBranch
	}

	seedSource := strings.Join(imageDefinition.Rootfs.Seed.SeedURLs, ",")

	germinateCmd := execCommand("germinate",
		"--mirror", imageDefinition.Rootfs.Mirror,
		"--arch", imageDefinition.Architecture,
		"--dist", imageDefinition.Series,
		"--seed-source", seedSource,
		"--seed-dist", seedDist,
		"--no-rdepends",
	)

	if imageDefinition.Rootfs.Seed.Vcs {
		germinateCmd.Args = append(germinateCmd.Args, "--vcs=auto")
	}

	if len(imageDefinition.Rootfs.Components) > 0 {
		components := strings.Join(imageDefinition.Rootfs.Components, ",")
		germinateCmd.Args = append(germinateCmd.Args, "--components="+components)
	}

	return germinateCmd
}

// cloneGitRepo takes options from the image definition and clones the git
// repo with the corresponding options
func cloneGitRepo(imageDefinition imagedefinition.ImageDefinition, workDir string) error {
	// clone the repo
	cloneOptions := &git.CloneOptions{
		URL:          imageDefinition.Gadget.GadgetURL,
		SingleBranch: true,
	}
	if imageDefinition.Gadget.GadgetBranch != "" {
		cloneOptions.ReferenceName = plumbing.NewBranchReferenceName(imageDefinition.Gadget.GadgetBranch)
	}

	cloneOptions.Validate()

	_, err := git.PlainClone(workDir, false, cloneOptions)
	return err
}

// generateDebootstrapCmd generates the debootstrap command used to create a chroot
// environment that will eventually become the rootfs of the resulting image
func generateDebootstrapCmd(imageDefinition imagedefinition.ImageDefinition, targetDir string, includeList []string) *exec.Cmd {
	debootstrapCmd := execCommand("debootstrap",
		"--arch", imageDefinition.Architecture,
		"--variant=minbase",
		"--include=ca-certificates", // ca-certificates is needed to use PPAs
	)

	if len(imageDefinition.Rootfs.Components) > 0 {
		components := strings.Join(imageDefinition.Rootfs.Components, ",")
		debootstrapCmd.Args = append(debootstrapCmd.Args, "--components="+components)
	}

	// add the SUITE TARGET and MIRROR arguments
	debootstrapCmd.Args = append(debootstrapCmd.Args, []string{
		imageDefinition.Series,
		targetDir,
		imageDefinition.Rootfs.Mirror,
	}...)

	return debootstrapCmd
}

<<<<<<< HEAD
func newMissingURLError(context *gojsonschema.JsonContext, value interface{}, details gojsonschema.ErrorDetails) *MissingURLError {
	err := MissingURLError{}
	err.SetContext(context)
	err.SetType("missing_url_error")
	err.SetDescriptionFormat("When key {{.key}} is specified as {{.value}}, a URL must be provided")
	err.SetValue(value)
	err.SetDetails(details)

	return &err
}

// MissingURLError implements gojsonschema.ErrorType. It is used for custom errors for
// fields that require a url based on the value of other fields
// based on the values in other fields
type MissingURLError struct {
	gojsonschema.ResultErrorFields
}

// generatePocketList returns a slice of strings that need to be added to
// /etc/apt/sources.list in the chroot based on the value of "pocket"
// in the rootfs section of the image definition
func generatePocketList(imageDef imagedefinition.ImageDefinition) []string {
	pocketMap := map[string][]string{
		"release": {},
		"security": {
			fmt.Sprintf("deb http://security.ubuntu.com/ubuntu/ %s-security %s\n",
				imageDef.Series, strings.Join(imageDef.Rootfs.Components, " "),
			),
		},
		"updates": {
			fmt.Sprintf("deb http://archive.ubuntu.com/ubuntu/ %s-updates %s\n",
				imageDef.Series, strings.Join(imageDef.Rootfs.Components, " "),
			),
			fmt.Sprintf("deb http://security.ubuntu.com/ubuntu/ %s-security %s\n",
				imageDef.Series, strings.Join(imageDef.Rootfs.Components, " "),
			),
		},
		"proposed": {
			fmt.Sprintf("deb http://archive.ubuntu.com/ubuntu/ %s-updates %s\n",
				imageDef.Series, strings.Join(imageDef.Rootfs.Components, " "),
			),
			fmt.Sprintf("deb http://security.ubuntu.com/ubuntu/ %s-security %s\n",
				imageDef.Series, strings.Join(imageDef.Rootfs.Components, " "),
			),
			fmt.Sprintf("deb http://archive.ubuntu.com/ubuntu/ %s-proposed %s\n",
				imageDef.Series, strings.Join(imageDef.Rootfs.Components, " "),
			),
		},
	}

	// Schema validation has already confirmed the Pocket is a valid value
	return pocketMap[strings.ToLower(imageDef.Rootfs.Pocket)]
=======
// generateAptCmd generates the apt command used to create a chroot
// environment that will eventually become the rootfs of the resulting image
func generateAptCmds(targetDir string, packageList []string) []*exec.Cmd {
	updateCmd := execCommand("chroot", targetDir, "apt", "update")

	installCmd := execCommand("chroot", targetDir, "apt", "install",
		"--assume-yes",
		"--quiet",
		"--option=Dpkg::options::=--force-unsafe-io",
		"--option=Dpkg::Options::=--force-confold",
	)

	for _, aptPackage := range packageList {
		installCmd.Args = append(installCmd.Args, aptPackage)
	}

	// Env is sometimes used for mocking command calls in tests,
	// so only overwrite env if it is nil
	if installCmd.Env == nil {
		installCmd.Env = os.Environ()
	}
	installCmd.Env = append(installCmd.Env, "DEBIAN_FRONTEND=noninteractive")

	return []*exec.Cmd{updateCmd, installCmd}
}

// createPPAInfo generates the name for a PPA sources.list file
// in the convention of add-apt-repository, and the contents
// that define the sources.list in the DEB822 format
func createPPAInfo(ppa *PPAType, series string) (fileName string, fileContents string) {
	splitName := strings.Split(ppa.PPAName, "/")
	user := splitName[0]
	ppaName := splitName[1]

	fileName = fmt.Sprintf("%s-ubuntu-%s-%s.sources", user, ppaName, series)

	var domain string
	if ppa.Auth == "" {
		domain = "https://ppa.launchpadcontent.net"
	} else {
		domain = fmt.Sprintf("https://%s@private-ppa.launchpadcontent.net", ppa.Auth)
	}

	fullDomain := fmt.Sprintf("%s/%s/%s/ubuntu", domain, user, ppaName)
	fileContents = fmt.Sprintf("X-Repolib-Name: %s\nEnabled: yes\nTypes: deb\n"+
		"URIS: %s\nSuites: %s\nComponents: main",
		ppa.PPAName, fullDomain, series)

	return fileName, fileContents
}

// importPPAKeys imports keys for ppas with specified fingerprints.
// The schema parsing has already validated that either Fingerprint is
// specified or the PPA is public. If no fingerprint is provided, this
// function reaches out to the Launchpad API to get the signing key
func importPPAKeys(ppa *PPAType, tmpGPGDir, keyFilePath string) error {
	if ppa.Fingerprint == "" {
		// The YAML schema has already validated that if no fingerprint is
		// provided, then this is a public PPA. We will get the fingerprint
		// from the Launchpad API
		type launchpadAPI struct {
			SigningKeyFingerprint string `json:"signing_key_fingerprint"`
			// plus many other fields that aren't needed at the moment
		}
		launchpadInstance := launchpadAPI{}

		splitName := strings.Split(ppa.PPAName, "/")
		launchpadURL := fmt.Sprintf("https://api.launchpad.net/devel/~%s/+archive/ubuntu/%s",
			splitName[0], splitName[1])
		resp, err := httpGet(launchpadURL)
		if err != nil {
			return fmt.Errorf("Error getting signing key for ppa \"%s\": %s",
				ppa.PPAName, err.Error())
		}

		body, err := ioutilReadAll(resp.Body)
		if err != nil {
			return fmt.Errorf("Error reading signing key for ppa \"%s\": %s",
				ppa.PPAName, err.Error())
		}

		err = jsonUnmarshal(body, &launchpadInstance)
		if err != nil {
			return fmt.Errorf("Error unmarshalling launchpad API response: %s", err.Error())
		}

		ppa.Fingerprint = launchpadInstance.SigningKeyFingerprint
	}
	commonGPGArgs := []string{
		"--no-default-keyring",
		"--no-options",
		"--homedir",
		tmpGPGDir,
		"--secret-keyring",
		filepath.Join(tmpGPGDir, "tempring.gpg"),
		"--keyserver",
		"hkp://keyserver.ubuntu.com:80",
	}
	recvKeyArgs := append(commonGPGArgs, []string{"--recv-keys", ppa.Fingerprint}...)
	exportKeyArgs := append(commonGPGArgs, []string{"--output", keyFilePath, "--export", ppa.Fingerprint}...)
	gpgCmds := []*exec.Cmd{
		execCommand(
			"gpg",
			recvKeyArgs...,
		),
		execCommand(
			"gpg",
			exportKeyArgs...,
		),
	}

	for _, gpgCmd := range gpgCmds {
		gpgOutput, err := gpgCmd.CombinedOutput()
		if err != nil {
			return fmt.Errorf("Error running gpg command \"%s\". Error is \"%s\". Full output below:\n%s",
				gpgCmd.String(), err.Error(), string(gpgOutput))
		}
	}

	return nil
}

// mountFromHost mounts mountpoints from the host system in the chroot
// for certain operations that require this
func mountFromHost(targetDir, mountpoint string) (mountCmd, umountCmd *exec.Cmd) {
	mountCmd = execCommand("mount", "--bind", mountpoint, filepath.Join(targetDir, mountpoint))
	umountCmd = execCommand("umount", filepath.Join(targetDir, mountpoint))
	return mountCmd, umountCmd
>>>>>>> e7fa10cf
}<|MERGE_RESOLUTION|>--- conflicted
+++ resolved
@@ -11,8 +11,8 @@
 	"strconv"
 	"strings"
 
+	"github.com/canonical/ubuntu-image/internal/helper"
 	"github.com/canonical/ubuntu-image/internal/imagedefinition"
-	"github.com/canonical/ubuntu-image/internal/helper"
 	"github.com/diskfs/go-diskfs/disk"
 	"github.com/diskfs/go-diskfs/partition"
 	"github.com/diskfs/go-diskfs/partition/gpt"
@@ -23,7 +23,6 @@
 	"github.com/snapcore/snapd/gadget/quantity"
 	"github.com/snapcore/snapd/seed"
 	"github.com/snapcore/snapd/timings"
-	"github.com/xeipuuv/gojsonschema"
 )
 
 // validateInput ensures that command line flags for the state machine are valid. These
@@ -659,25 +658,6 @@
 	}...)
 
 	return debootstrapCmd
-}
-
-<<<<<<< HEAD
-func newMissingURLError(context *gojsonschema.JsonContext, value interface{}, details gojsonschema.ErrorDetails) *MissingURLError {
-	err := MissingURLError{}
-	err.SetContext(context)
-	err.SetType("missing_url_error")
-	err.SetDescriptionFormat("When key {{.key}} is specified as {{.value}}, a URL must be provided")
-	err.SetValue(value)
-	err.SetDetails(details)
-
-	return &err
-}
-
-// MissingURLError implements gojsonschema.ErrorType. It is used for custom errors for
-// fields that require a url based on the value of other fields
-// based on the values in other fields
-type MissingURLError struct {
-	gojsonschema.ResultErrorFields
 }
 
 // generatePocketList returns a slice of strings that need to be added to
@@ -714,7 +694,8 @@
 
 	// Schema validation has already confirmed the Pocket is a valid value
 	return pocketMap[strings.ToLower(imageDef.Rootfs.Pocket)]
-=======
+}
+
 // generateAptCmd generates the apt command used to create a chroot
 // environment that will eventually become the rootfs of the resulting image
 func generateAptCmds(targetDir string, packageList []string) []*exec.Cmd {
@@ -744,7 +725,7 @@
 // createPPAInfo generates the name for a PPA sources.list file
 // in the convention of add-apt-repository, and the contents
 // that define the sources.list in the DEB822 format
-func createPPAInfo(ppa *PPAType, series string) (fileName string, fileContents string) {
+func createPPAInfo(ppa *imagedefinition.PPA, series string) (fileName string, fileContents string) {
 	splitName := strings.Split(ppa.PPAName, "/")
 	user := splitName[0]
 	ppaName := splitName[1]
@@ -770,7 +751,7 @@
 // The schema parsing has already validated that either Fingerprint is
 // specified or the PPA is public. If no fingerprint is provided, this
 // function reaches out to the Launchpad API to get the signing key
-func importPPAKeys(ppa *PPAType, tmpGPGDir, keyFilePath string) error {
+func importPPAKeys(ppa *imagedefinition.PPA, tmpGPGDir, keyFilePath string) error {
 	if ppa.Fingerprint == "" {
 		// The YAML schema has already validated that if no fingerprint is
 		// provided, then this is a public PPA. We will get the fingerprint
@@ -843,5 +824,4 @@
 	mountCmd = execCommand("mount", "--bind", mountpoint, filepath.Join(targetDir, mountpoint))
 	umountCmd = execCommand("umount", filepath.Join(targetDir, mountpoint))
 	return mountCmd, umountCmd
->>>>>>> e7fa10cf
 }