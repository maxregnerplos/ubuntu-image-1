package statemachine

import (
	"bufio"
	"fmt"
	"net/url"
	"os"
	"path"
	"path/filepath"
	"regexp"
	"strings"

	"github.com/invopop/jsonschema"
	"github.com/xeipuuv/gojsonschema"

	"gopkg.in/yaml.v2"
)

// parseImageDefinition parses the provided yaml file and ensures it is valid
func (stateMachine *StateMachine) parseImageDefinition() error {
	var classicStateMachine *ClassicStateMachine
	classicStateMachine = stateMachine.parent.(*ClassicStateMachine)

	// Open and decode the yaml file
	var imageDefinition ImageDefinition
	imageFile, err := os.Open(classicStateMachine.Args.ImageDefinition)
	if err != nil {
		return fmt.Errorf("Error opening image definition file: %s", err.Error())
	}
	defer imageFile.Close()
	if err := yaml.NewDecoder(imageFile).Decode(&imageDefinition); err != nil {
		return err
	}

	// populate the default values for imageDefinition if they were not provided in
	// the image definition YAML file
	if err := helperSetDefaults(&imageDefinition); err != nil {
		return err
	}

	// The official standard for YAML schemas states that they are an extension of
	// JSON schema draft 4. We therefore validate the decoded YAML against a JSON
	// schema. The workflow is as follows:
	// 1. Use the jsonschema library to generate a schema from the struct definition
	// 2. Load the created schema and parsed yaml into types defined by gojsonschema
	// 3. Use the gojsonschema library to validate the parsed YAML against the schema

	var jsonReflector jsonschema.Reflector

	// 1. parse the ImageDefinition struct into a schema using the jsonschema tags
	schema := jsonReflector.Reflect(&ImageDefinition{})

	// 2. load the schema and parsed YAML data into types understood by gojsonschema
	schemaLoader := gojsonschema.NewGoLoader(schema)
	imageDefinitionLoader := gojsonschema.NewGoLoader(imageDefinition)

	// 3. validate the parsed data against the schema
	result, err := gojsonschemaValidate(schemaLoader, imageDefinitionLoader)
	if err != nil {
		return fmt.Errorf("Schema validation returned an error: %s", err.Error())
	}

	// do custom validation for gadgetURL being required if gadget is not pre-built
	if imageDefinition.Gadget.GadgetType != "prebuilt" && imageDefinition.Gadget.GadgetURL == "" {
		jsonContext := gojsonschema.NewJsonContext("gadget_validation", nil)
		errDetail := gojsonschema.ErrorDetails{
			"key":   "gadget:type",
			"value": imageDefinition.Gadget.GadgetType,
		}
		result.AddError(
			newMissingURLError(
				gojsonschema.NewJsonContext("missingURL", jsonContext),
				52,
				errDetail,
			),
			errDetail,
		)
	}
	// do custom validation for private PPAs requiring fingerprint
	if imageDefinition.Customization != nil {
		for _, ppa := range imageDefinition.Customization.ExtraPPAs {
			if ppa.Auth != "" && ppa.Fingerprint == "" {
				jsonContext := gojsonschema.NewJsonContext("ppa_validation", nil)
				errDetail := gojsonschema.ErrorDetails{
					"ppaName": ppa.PPAName,
				}
				result.AddError(
					newInvalidPPAError(
						gojsonschema.NewJsonContext("missingPrivatePPAFingerprint",
							jsonContext),
						52,
						errDetail,
					),
					errDetail,
				)
			}
		}
	}

	// TODO: I've created a PR upstream in xeipuuv/gojsonschema
	// https://github.com/xeipuuv/gojsonschema/pull/352
	// if it gets merged this can be removed
	err = helperCheckEmptyFields(&imageDefinition, result, schema)
	if err != nil {
		return err
	}

	if !result.Valid() {
		return fmt.Errorf("Schema validation failed: %s", result.Errors())
	}

	// Validation succeeded, so set the value in the parent struct
	classicStateMachine.ImageDef = imageDefinition

	return nil
}

func (stateMachine *StateMachine) calculateStates() error {
	var classicStateMachine *ClassicStateMachine
	classicStateMachine = stateMachine.parent.(*ClassicStateMachine)

	var rootfsCreationStates []stateFunc

	// determine the states needed for preparing the gadget
	switch classicStateMachine.ImageDef.Gadget.GadgetType {
	case "git":
		fallthrough
	case "directory":
		rootfsCreationStates = append(rootfsCreationStates,
			stateFunc{"build_gadget_tree", (*StateMachine).buildGadgetTree})
		fallthrough
	case "prebuilt":
		rootfsCreationStates = append(rootfsCreationStates,
			stateFunc{"prepare_gadget_tree", (*StateMachine).prepareGadgetTree})
		break
	}

	// Load the gadget yaml after the gadget is built
	rootfsCreationStates = append(rootfsCreationStates,
		stateFunc{"load_gadget_yaml", (*StateMachine).loadGadgetYaml})

	// determine the states needed for preparing the rootfs.
	// The rootfs is either created from a seed, from
	// archive-tasks or as a prebuilt tarball. These
	// options are mutually exclusive and have been validated
	// by the schema already
	if classicStateMachine.ImageDef.Rootfs.Tarball != nil {
		rootfsCreationStates = append(rootfsCreationStates,
			stateFunc{"extract_rootfs_tar", (*StateMachine).extractRootfsTar})
	} else if classicStateMachine.ImageDef.Rootfs.Seed != nil {
		rootfsCreationStates = append(rootfsCreationStates, rootfsSeedStates...)
		if len(classicStateMachine.ImageDef.Customization.ExtraPPAs) > 0 {
			rootfsCreationStates = append(rootfsCreationStates,
				stateFunc{"add_extra_ppas", (*StateMachine).addExtraPPAs})
		}
		rootfsCreationStates = append(rootfsCreationStates,
			stateFunc{"install_packages", (*StateMachine).installPackages})
	} else {
		rootfsCreationStates = append(rootfsCreationStates,
			stateFunc{"build_rootfs_from_tasks", (*StateMachine).buildRootfsFromTasks})
	}

	// The rootfs is laid out in a staging area, now populate it in the correct location
	rootfsCreationStates = append(rootfsCreationStates,
		stateFunc{"populate_rootfs_contents", (*StateMachine).populateClassicRootfsContents})

	// Determine any customization that needs to run before the image is created
	//TODO: installer image customization... eventually.
	if classicStateMachine.ImageDef.Customization.CloudInit != nil {
		rootfsCreationStates = append(rootfsCreationStates,
			stateFunc{"customize_cloud_init", (*StateMachine).customizeCloudInit})
	}
	if classicStateMachine.ImageDef.Customization.Manual != nil {
		rootfsCreationStates = append(rootfsCreationStates,
			stateFunc{"perform_manual_customization", (*StateMachine).manualCustomization})
	}

	// Add the "always there" states that populate partitions, build the disk, etc.
	// This includes the no-op "finish" state to signify successful setup
	rootfsCreationStates = append(rootfsCreationStates, imageCreationStates...)

	// Append the newly calculated states to the slice of funcs in the parent struct
	stateMachine.states = append(stateMachine.states, rootfsCreationStates...)

	// if the --print-states option was passed, print the calculated states
	if classicStateMachine.Opts.PrintStates {
		fmt.Println("The calculated states are as follows:")
		for i, state := range stateMachine.states {
			fmt.Printf("[%d] %s\n", i, state.name)
		}
	}

	if err := stateMachine.validateUntilThru(); err != nil {
		return err
	}

	return nil
}

// Build the gadget tree
func (stateMachine *StateMachine) buildGadgetTree() error {
	var classicStateMachine *ClassicStateMachine
	classicStateMachine = stateMachine.parent.(*ClassicStateMachine)

	// make the gadget directory under scratch
	gadgetDir := filepath.Join(stateMachine.tempDirs.scratch, "gadget")

	err := osMkdir(gadgetDir, 0755)
	if err != nil && !os.IsExist(err) {
		return fmt.Errorf("Error creating scratch/gadget directory: %s", err.Error())
	}

	var sourceDir string
	switch classicStateMachine.ImageDef.Gadget.GadgetType {
	case "git":
		err := cloneGitRepo(classicStateMachine.ImageDef, gadgetDir)
		if err != nil {
			return fmt.Errorf("Error cloning gadget repository: \"%s\"", err.Error())
		}
		sourceDir = gadgetDir
		break
	case "directory":
		// no need to check error here as the validity of the URL
		// has been confirmed by the schema validation
		sourceURL, _ := url.Parse(classicStateMachine.ImageDef.Gadget.GadgetURL)

		// copy the source tree to the workdir
		err := osutilCopySpecialFile(sourceURL.Path, gadgetDir)
		if err != nil {
			return fmt.Errorf("Error copying gadget source: %s", err.Error())
		}

		sourceDir = filepath.Join(gadgetDir, path.Base(sourceURL.Path))
		break
	}

	// now run "make" to build the gadget tree
	makeCmd := execCommand("make")
	makeCmd.Dir = sourceDir

	makeOutput, err := makeCmd.CombinedOutput()
	if err != nil {
		return fmt.Errorf("Error running \"make\" in gadget source. "+
			"Error is \"%s\". Full output below:\n%s",
			err.Error(), makeOutput)
	}

	return nil
}

// Prepare the gadget tree
func (stateMachine *StateMachine) prepareGadgetTree() error {
	// currently a no-op pending implementation of the classic image redesign
	/*var classicStateMachine *ClassicStateMachine
	  classicStateMachine = stateMachine.parent.(*ClassicStateMachine)
	  gadgetDir := filepath.Join(classicStateMachine.tempDirs.unpack, "gadget")
	  err := osMkdirAll(gadgetDir, 0755)
	  if err != nil && !os.IsExist(err) {
	          return fmt.Errorf("Error creating unpack directory: %s", err.Error())
	  }
	  // recursively copy the gadget tree to unpack/gadget
	  files, err := ioutilReadDir(classicStateMachine.Args.GadgetTree)
	  if err != nil {
	          return fmt.Errorf("Error reading gadget tree: %s", err.Error())
	  }
	  for _, gadgetFile := range files {
	          srcFile := filepath.Join(classicStateMachine.Args.GadgetTree, gadgetFile.Name())
	          if err := osutilCopySpecialFile(srcFile, gadgetDir); err != nil {
	                  return fmt.Errorf("Error copying gadget tree: %s", err.Error())
	          }
	  }

	  // We assume the gadget tree was built from a gadget source tree using
	  // snapcraft prime so the gadget.yaml file is expected in the meta directory
	  classicStateMachine.YamlFilePath = filepath.Join(gadgetDir, "meta", "gadget.yaml")*/

	return nil
}

// Bootstrap a chroot environment to install packages in. It will eventually
// become the rootfs of the image
func (stateMachine *StateMachine) createChroot() error {
	var classicStateMachine *ClassicStateMachine
	classicStateMachine = stateMachine.parent.(*ClassicStateMachine)

	if err := osMkdir(stateMachine.tempDirs.chroot, 0755); err != nil {
		return fmt.Errorf("Failed to create chroot directory: %s", err.Error())
	}

	debootstrapCmd := generateDebootstrapCmd(classicStateMachine.ImageDef,
		stateMachine.tempDirs.chroot,
		classicStateMachine.Packages,
	)

	debootstrapOutput, err := debootstrapCmd.CombinedOutput()
	if err != nil {
		return fmt.Errorf("Error running debootstrap command \"%s\". Error is \"%s\". Output is: \n%s",
			debootstrapCmd.String(), err.Error(), string(debootstrapOutput))
	}

	return nil
}

// add PPAs to the apt sources list
func (stateMachine *StateMachine) addExtraPPAs() error {
	var classicStateMachine *ClassicStateMachine
	classicStateMachine = stateMachine.parent.(*ClassicStateMachine)

	// create /etc/apt/sources.list.d in the chroot if it doesn't already exist
	sourcesListD := filepath.Join(stateMachine.tempDirs.chroot, "etc", "apt", "sources.list.d")
	err := osMkdir(sourcesListD, 0755)
	if err != nil && !os.IsExist(err) {
		return fmt.Errorf("Failed to create apt sources.list.d: %s", err.Error())
	}

	// now create the ppa sources.list files
	for _, ppa := range classicStateMachine.ImageDef.Customization.ExtraPPAs {
		ppaFileName, ppaFileContents := createPPAInfo(ppa,
			classicStateMachine.ImageDef.Series)

		ppaFile := filepath.Join(sourcesListD, ppaFileName)
		ppaIO, err := osOpenFile(ppaFile, os.O_CREATE|os.O_WRONLY, 0644)
		if err != nil {
			return fmt.Errorf("Error creating %s: %s", ppaFile, err.Error())
		}
		ppaIO.Write([]byte(ppaFileContents))
		ppaIO.Close()

		// handle any fingerprints that are specified
		if err = handleFingerprints(ppa, classicStateMachine.tempDirs.chroot); err != nil {
			return fmt.Errorf("Error adding fingerpint for ppa \"%s\": %s",
				ppa.PPAName, err.Error())
		}
	}

	return nil
}

// Install packages in the chroot environment
func (stateMachine *StateMachine) installPackages() error {
	var classicStateMachine *ClassicStateMachine
	classicStateMachine = stateMachine.parent.(*ClassicStateMachine)

<<<<<<< HEAD
	// if any extra packages are specified, install them alongside the seeded packages
=======
>>>>>>> 9dcc1219
	if classicStateMachine.ImageDef.Customization != nil {
		for _, packageInfo := range classicStateMachine.ImageDef.Customization.ExtraPackages {
			classicStateMachine.Packages = append(classicStateMachine.Packages,
				packageInfo.PackageName)
		}
	}
<<<<<<< HEAD

	aptCmd := generateAptCmd(stateMachine.tempDirs.chroot, classicStateMachine.Packages)
=======
>>>>>>> 9dcc1219

	aptCmds := generateAptCmds(stateMachine.tempDirs.chroot, classicStateMachine.Packages)

	for _, aptCmd := range aptCmds {
		aptOutput, err := aptCmd.CombinedOutput()
		if err != nil {
			return fmt.Errorf("Error running apt command \"%s\". Error is \"%s\". Output is: \n%s",
				aptCmd.String(), err.Error(), string(aptOutput))
		}
	}

	return nil
}

// Build a rootfs from a list of archive tasks
func (stateMachine *StateMachine) buildRootfsFromTasks() error {
	// currently a no-op pending implementation of the classic image redesign
	return nil
}

// Extract the rootfs from a tar archive
func (stateMachine *StateMachine) extractRootfsTar() error {
	// currently a no-op pending implementation of the classic image redesign
	return nil
}

// germinate runs the germinate binary and parses the output to create
// a list of packages from the seed section of the image definition
func (stateMachine *StateMachine) germinate() error {
	var classicStateMachine *ClassicStateMachine
	classicStateMachine = stateMachine.parent.(*ClassicStateMachine)

	// create a scratch directory to run germinate in
	germinateDir := filepath.Join(classicStateMachine.stateMachineFlags.WorkDir, "germinate")
	err := osMkdir(germinateDir, 0755)
	if err != nil && !os.IsExist(err) {
		return fmt.Errorf("Error creating germinate directory: \"%s\"", err.Error())
	}

	germinateCmd := generateGerminateCmd(classicStateMachine.ImageDef)
	germinateCmd.Dir = germinateDir

	if germinateOutput, err := germinateCmd.CombinedOutput(); err != nil {
		return fmt.Errorf("Error running germinate command \"%s\". Error is \"%s\". Output is: \n%s",
			germinateCmd.String(), err.Error(), string(germinateOutput))
	}

	packageMap := make(map[string]*[]string)
	packageMap[".seed"] = &classicStateMachine.Packages
	packageMap[".snaps"] = &classicStateMachine.Snaps
	for fileExtension, packageList := range packageMap {
		for _, fileName := range classicStateMachine.ImageDef.Rootfs.Seed.Names {
			seedFilePath := filepath.Join(germinateDir, fileName+fileExtension)
			seedFile, err := osOpen(seedFilePath)
			if err != nil {
				return fmt.Errorf("Error opening seed file %s: \"%s\"", seedFilePath, err.Error())
			}
			defer seedFile.Close()

			seedScanner := bufio.NewScanner(seedFile)
			for seedScanner.Scan() {
				seedLine := seedScanner.Bytes()
				matched, _ := regexp.Match(`^[a-z0-9].*`, seedLine)
				if matched {
					packageName := strings.Split(string(seedLine), " ")[0]
					*packageList = append(*packageList, packageName)
				}
			}
		}
	}

	return nil
}

// Customize Cloud init with the values in the image definition YAML
func (stateMachine *StateMachine) customizeCloudInit() error {
	// currently a no-op pending implementation of the classic image redesign
	return nil
}

// Configure Extra PPAs
func (stateMachine *StateMachine) setupExtraPPAs() error {
	// currently a no-op pending implementation of the classic image redesign
	return nil
}

// Install extra packages
// TODO: this should probably happen during the rootfs build steps.
// but what about extra packages with a tarball based images...
func (stateMachine *StateMachine) installExtraPackages() error {
	// currently a no-op pending implementation of the classic image redesign
	return nil
}

// Handle any manual customizations specified in the image definition
func (stateMachine *StateMachine) manualCustomization() error {
	// currently a no-op pending implementation of the classic image redesign
	return nil
}

// prepareClassicImage calls image.Prepare to seed extra snaps in classic images
// currently only used when --filesystem is provided
func (stateMachine *StateMachine) prepareClassicImage() error {
	// currently a no-op pending implementation of the classic image redesign
	/*
		var classicStateMachine *ClassicStateMachine
		classicStateMachine = stateMachine.parent.(*ClassicStateMachine)

		// TODO: Move preseeding logic from livecd-rootfs to ubuntu-image
		// for all builds
		if classicStateMachine.Opts.Filesystem != "" &&
			len(classicStateMachine.commonFlags.Snaps) > 0 {
			var imageOpts image.Options

			var err error
			imageOpts.Snaps, imageOpts.SnapChannels, err = parseSnapsAndChannels(
				classicStateMachine.commonFlags.Snaps)
			if err != nil {
				return err
			}

			// If the rootfs has already been pre-seeded, we need to delete the
			// pre-seeded snaps and redo the preseed with all of the snaps
			stateFile := filepath.Join(classicStateMachine.tempDirs.rootfs,
				"var", "lib", "snapd", "seed", "seed.yaml")
			if _, err := os.Stat(stateFile); err == nil {
				// check for an existing model assertion file, otherwise snapd will use
				// a generic model assertion
				modelFile := filepath.Join(classicStateMachine.tempDirs.rootfs,
					"var", "lib", "snapd", "seed", "assertions", "model")
				if _, err := os.Stat(modelFile); err == nil {
					// create a copy of the model file because it will be deleted soon
					newModelFile := filepath.Join(classicStateMachine.stateMachineFlags.WorkDir,
						"model")
					if err := osutilCopyFile(modelFile, newModelFile, 0); err != nil {
						return fmt.Errorf("Error copying modelFile from preseeded filesystem: %s",
							err.Error())
					}
					imageOpts.ModelFile = newModelFile
				}

				// Now remove all of the seeded snaps
				preseededSnaps, err := removePreseeding(
					classicStateMachine.tempDirs.rootfs)
				if err != nil {
					return fmt.Errorf("Error removing preseeded snaps from existing rootfs: %s",
						err.Error())
				}
				for snap, channel := range preseededSnaps {
					// if a channel is specified on the command line for a snap that was already
					// preseeded, use the channel from the command line instead of the channel
					// that was originally used for the preseeding
					if _, found := imageOpts.SnapChannels[snap]; !found {
						imageOpts.Snaps = append(imageOpts.Snaps, snap)
						imageOpts.SnapChannels[snap] = channel
					}
				}
			}

			imageOpts.Classic = true
			imageOpts.Architecture = classicStateMachine.Opts.Arch
			if imageOpts.Architecture == "" {
				imageOpts.Architecture = getHostArch()
			}

			imageOpts.PrepareDir = classicStateMachine.tempDirs.rootfs

			customizations := *new(image.Customizations)
			imageOpts.Customizations = customizations

			// plug/slot sanitization not used by snap image.Prepare, make it no-op.
			snap.SanitizePlugsSlots = func(snapInfo *snap.Info) {}

			if err := imagePrepare(&imageOpts); err != nil {
				return fmt.Errorf("Error preparing image: %s", err.Error())
			}
		}
	*/
	return nil
}

// populateClassicRootfsContents copies over the staged rootfs
// to rootfs. It also changes fstab and handles the --cloud-init flag
func (stateMachine *StateMachine) populateClassicRootfsContents() error {
	/*	var classicStateMachine *ClassicStateMachine
		classicStateMachine = stateMachine.parent.(*ClassicStateMachine)

		var src string
		if classicStateMachine.Opts.Filesystem != "" {
			src = classicStateMachine.Opts.Filesystem
		} else {
			src = filepath.Join(classicStateMachine.tempDirs.unpack, "chroot")
		}

		files, err := ioutilReadDir(src)
		if err != nil {
			return fmt.Errorf("Error reading unpack/chroot dir: %s", err.Error())
		}

		for _, srcFile := range files {
			srcFile := filepath.Join(src, srcFile.Name())
			if err := osutilCopySpecialFile(srcFile, classicStateMachine.tempDirs.rootfs); err != nil {
				return fmt.Errorf("Error copying rootfs: %s", err.Error())
			}
		}

		fstabPath := filepath.Join(classicStateMachine.tempDirs.rootfs, "etc", "fstab")
		fstabBytes, err := ioutilReadFile(fstabPath)
		if err == nil {
			if !strings.Contains(string(fstabBytes), "LABEL=writable") {
				re := regexp.MustCompile(`(?m:^LABEL=\S+\s+/\s+(.*)$)`)
				newContents := re.ReplaceAll(fstabBytes, []byte("LABEL=writable\t/\t$1"))
				if !strings.Contains(string(newContents), "LABEL=writable") {
					newContents = []byte("LABEL=writable   /    ext4   defaults    0 0")
				}
				err := ioutilWriteFile(fstabPath, newContents, 0644)
				if err != nil {
					return fmt.Errorf("Error writing to fstab: %s", err.Error())
				}
			}
		}

		if classicStateMachine.commonFlags.CloudInit != "" {
			seedDir := filepath.Join(classicStateMachine.tempDirs.rootfs, "var", "lib", "cloud", "seed")
			cloudDir := filepath.Join(seedDir, "nocloud-net")
			err := osMkdirAll(cloudDir, 0756)
			if err != nil && !os.IsExist(err) {
				return fmt.Errorf("Error creating cloud-init dir: %s", err.Error())
			}
			metadataFile := filepath.Join(cloudDir, "meta-data")
			metadataIO, err := osOpenFile(metadataFile, os.O_CREATE|os.O_WRONLY, 0644)
			if err != nil {
				return fmt.Errorf("Error opening cloud-init meta-data file: %s", err.Error())
			}
			metadataIO.Write([]byte("instance-id: nocloud-static"))
			metadataIO.Close()

			userdataFile := filepath.Join(cloudDir, "user-data")
			err = osutilCopyFile(classicStateMachine.commonFlags.CloudInit,
				userdataFile, osutil.CopyFlagDefault)
			if err != nil {
				return fmt.Errorf("Error copying cloud-init: %s", err.Error())
			}
		}*/

	// currently a no-op pending implementation of the classic image redesign
	return nil
}

// Generate the manifest
func (stateMachine *StateMachine) generatePackageManifest() error {
	// currently a no-op pending implementation of the classic image redesign
	/*
		// This is basically just a wrapper around dpkg-query

		outputPath := filepath.Join(stateMachine.commonFlags.OutputDir, "filesystem.manifest")
		cmd := execCommand("sudo", "chroot", stateMachine.tempDirs.rootfs, "dpkg-query", "-W", "--showformat=${Package} ${Version}\n")
		manifest, err := os.Create(outputPath)
		if err != nil {
			return fmt.Errorf("Error creating manifest file: %s", err.Error())
		}
		defer manifest.Close()

		cmd.Stdout = manifest
		err = cmd.Run()
		return err
	*/
	return nil
}<|MERGE_RESOLUTION|>--- conflicted
+++ resolved
@@ -314,6 +314,11 @@
 	}
 
 	// now create the ppa sources.list files
+	tmpGPGDir, err := osMkdirTemp("/tmp", "ubuntu-image-gpg")
+	if err != nil {
+		return fmt.Errorf("Error creating temp dir for gpg imports: %s", err.Error())
+	}
+	defer osRemoveAll(tmpGPGDir)
 	for _, ppa := range classicStateMachine.ImageDef.Customization.ExtraPPAs {
 		ppaFileName, ppaFileContents := createPPAInfo(ppa,
 			classicStateMachine.ImageDef.Series)
@@ -326,11 +331,18 @@
 		ppaIO.Write([]byte(ppaFileContents))
 		ppaIO.Close()
 
-		// handle any fingerprints that are specified
-		if err = handleFingerprints(ppa, classicStateMachine.tempDirs.chroot); err != nil {
-			return fmt.Errorf("Error adding fingerpint for ppa \"%s\": %s",
+		// Import keys either from the specified fingerprint or via the Launchpad API
+		keyFileName := strings.Replace(ppaFileName, ".sources", ".gpg", 1)
+		keyFilePath := filepath.Join(classicStateMachine.tempDirs.chroot,
+			"etc", "apt", "trusted.gpg.d", keyFileName)
+		err = importPPAKeys(ppa, tmpGPGDir, keyFilePath)
+		if err != nil {
+			return fmt.Errorf("Error retrieving signing key for ppa \"%s\": %s",
 				ppa.PPAName, err.Error())
 		}
+	}
+	if err := osRemoveAll(tmpGPGDir); err != nil {
+		return fmt.Errorf("Error removing temporary gpg directory \"%s\": %s", tmpGPGDir, err.Error())
 	}
 
 	return nil
@@ -341,21 +353,13 @@
 	var classicStateMachine *ClassicStateMachine
 	classicStateMachine = stateMachine.parent.(*ClassicStateMachine)
 
-<<<<<<< HEAD
 	// if any extra packages are specified, install them alongside the seeded packages
-=======
->>>>>>> 9dcc1219
 	if classicStateMachine.ImageDef.Customization != nil {
 		for _, packageInfo := range classicStateMachine.ImageDef.Customization.ExtraPackages {
 			classicStateMachine.Packages = append(classicStateMachine.Packages,
 				packageInfo.PackageName)
 		}
 	}
-<<<<<<< HEAD
-
-	aptCmd := generateAptCmd(stateMachine.tempDirs.chroot, classicStateMachine.Packages)
-=======
->>>>>>> 9dcc1219
 
 	aptCmds := generateAptCmds(stateMachine.tempDirs.chroot, classicStateMachine.Packages)
 
