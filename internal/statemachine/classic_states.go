--- conflicted
+++ resolved
@@ -7,6 +7,7 @@
 	"strings"
 
 	"github.com/canonical/ubuntu-image/internal/helper"
+	"github.com/snapcore/snapd/osutil"
 )
 
 // Prepare the gadget tree
@@ -70,10 +71,7 @@
 			env = append(env, "EXTRA_PPAS="+strings.Join(classicStateMachine.Opts.ExtraPPAs, " "))
 		}
 		env = append(env, "IMAGEFORMAT=none")
-<<<<<<< HEAD
 
-=======
->>>>>>> da0b5692
 		lbConfig, lbBuild, err := helper.SetupLiveBuildCommands(classicStateMachine.tempDirs.unpack,
 			arch, env, true)
 		if err != nil {
@@ -136,8 +134,27 @@
 		}
 	}
 
-	if err := stateMachine.processCloudInit(); err != nil {
-		return err
+	if classicStateMachine.commonFlags.CloudInit != "" {
+		seedDir := filepath.Join(classicStateMachine.tempDirs.rootfs, "var", "lib", "cloud", "seed")
+		cloudDir := filepath.Join(seedDir, "nocloud-net")
+		err := osMkdirAll(cloudDir, 0756)
+		if err != nil && !os.IsExist(err) {
+			return fmt.Errorf("Error creating cloud-init dir: %s", err.Error())
+		}
+		metadataFile := filepath.Join(cloudDir, "meta-data")
+		metadataIO, err := osOpenFile(metadataFile, os.O_CREATE|os.O_WRONLY, 0644)
+		if err != nil {
+			return fmt.Errorf("Error opening cloud-init meta-data file: %s", err.Error())
+		}
+		metadataIO.Write([]byte("instance-id: nocloud-static"))
+		metadataIO.Close()
+
+		userdataFile := filepath.Join(cloudDir, "user-data")
+		err = osutilCopyFile(classicStateMachine.commonFlags.CloudInit,
+			userdataFile, osutil.CopyFlagDefault)
+		if err != nil {
+			return fmt.Errorf("Error copying cloud-init: %s", err.Error())
+		}
 	}
 	return nil
 }