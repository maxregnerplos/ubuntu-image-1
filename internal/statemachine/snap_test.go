--- conflicted
+++ resolved
@@ -3,18 +3,14 @@
 package statemachine
 
 import (
-<<<<<<< HEAD
-	"os"
-	"path/filepath"
-=======
 	"io/ioutil"
 	"os"
 	"path/filepath"
 	"strings"
->>>>>>> da0b5692
 	"testing"
 
 	"github.com/canonical/ubuntu-image/internal/helper"
+	"github.com/snapcore/snapd/osutil"
 )
 
 // TestFailedValidateInputSnap tests a failure in the Setup() function when validating common input
@@ -26,6 +22,7 @@
 		// use both --until and --thru to trigger this failure
 		var stateMachine SnapStateMachine
 		stateMachine.commonFlags, stateMachine.stateMachineFlags = helper.InitCommonOpts()
+		stateMachine.parent = &stateMachine
 		stateMachine.stateMachineFlags.Until = "until-test"
 		stateMachine.stateMachineFlags.Thru = "thru-test"
 
@@ -44,6 +41,7 @@
 		// start a --resume with no previous SM run
 		var stateMachine SnapStateMachine
 		stateMachine.commonFlags, stateMachine.stateMachineFlags = helper.InitCommonOpts()
+		stateMachine.parent = &stateMachine
 		stateMachine.stateMachineFlags.Resume = true
 		stateMachine.stateMachineFlags.WorkDir = testDir
 
@@ -61,11 +59,9 @@
 
 		var stateMachine SnapStateMachine
 		stateMachine.commonFlags, stateMachine.stateMachineFlags = helper.InitCommonOpts()
+		stateMachine.parent = &stateMachine
 		stateMachine.Args.ModelAssertion = filepath.Join("testdata", "modelAssertion20")
-<<<<<<< HEAD
-=======
 		stateMachine.Opts.FactoryImage = true
->>>>>>> da0b5692
 
 		if err := stateMachine.Setup(); err != nil {
 			t.Errorf("Did not expect an error, got %s\n", err.Error())
@@ -101,6 +97,7 @@
 
 		var stateMachine SnapStateMachine
 		stateMachine.commonFlags, stateMachine.stateMachineFlags = helper.InitCommonOpts()
+		stateMachine.parent = &stateMachine
 		stateMachine.Args.ModelAssertion = filepath.Join("testdata", "modelAssertion18")
 		stateMachine.Opts.Channel = "stable"
 		stateMachine.Opts.Snaps = []string{"hello-world"}
@@ -138,6 +135,7 @@
 
 		var stateMachine SnapStateMachine
 		stateMachine.commonFlags, stateMachine.stateMachineFlags = helper.InitCommonOpts()
+		stateMachine.parent = &stateMachine
 		stateMachine.Args.ModelAssertion = filepath.Join("testdata", "modelAssertion20")
 		stateMachine.Opts.DisableConsoleConf = true
 
@@ -173,6 +171,7 @@
 
 			var stateMachine SnapStateMachine
 			stateMachine.commonFlags, stateMachine.stateMachineFlags = helper.InitCommonOpts()
+			stateMachine.parent = &stateMachine
 			stateMachine.Args.ModelAssertion = tc.modelAssertion
 			stateMachine.stateMachineFlags.Thru = "populate_rootfs_contents"
 
@@ -202,39 +201,53 @@
 }
 
 // TestFailedPopulateSnapRootfsContents tests a failure in the PopulateRootfsContents state
-// while building a snap image. This is achieved by deleting the unpack dir
+// while building a snap image. This is achieved by mocking functions
 func TestFailedPopulateSnapRootfsContents(t *testing.T) {
 	t.Run("test_failed_populate_snap_rootfs_contents", func(t *testing.T) {
-		saveCWD := helper.SaveCWD()
-		defer saveCWD()
-
-		var stateMachine SnapStateMachine
-		stateMachine.commonFlags, stateMachine.stateMachineFlags = helper.InitCommonOpts()
-		stateMachine.Args.ModelAssertion = filepath.Join("testdata", "modelAssertion20")
-
-		if err := stateMachine.Setup(); err != nil {
-			t.Errorf("Did not expect an error, got %s\n", err.Error())
-		}
-
-		stateNum := stateMachine.getStateNumberByName("load_gadget_yaml")
-		oldFunc := stateMachine.states[stateNum]
+		var stateMachine SnapStateMachine
+		stateMachine.commonFlags, stateMachine.stateMachineFlags = helper.InitCommonOpts()
+		stateMachine.parent = &stateMachine
+		stateMachine.Args.ModelAssertion = filepath.Join("testdata", "modelAssertion18")
+
+		// need workdir and gadget.yaml set up for this
+		if err := stateMachine.makeTemporaryDirectories(); err != nil {
+			t.Errorf("Did not expect an error, got %s", err.Error())
+		}
+		if err := stateMachine.prepareImage(); err != nil {
+			t.Errorf("Did not expect an error, got %s", err.Error())
+		}
+		if err := stateMachine.loadGadgetYaml(); err != nil {
+			t.Errorf("Did not expect an error, got %s", err.Error())
+		}
+
+		// mock os.MkdirAll
+		osMkdirAll = mockMkdirAll
 		defer func() {
-			stateMachine.states[stateNum] = oldFunc
+			osMkdirAll = os.MkdirAll
 		}()
-		stateMachine.states[stateNum] = stateFunc{
-			"delete_unpack", func(*StateMachine) error {
-				// still run load_gadget_yaml to avoid nil pointer exception
-				oldFunc.function(&stateMachine.StateMachine)
-				os.RemoveAll(stateMachine.tempDirs.unpack)
-				return nil
-			},
-		}
-		if err := stateMachine.Run(); err == nil {
-			t.Errorf("Expected an error, but got none")
-		}
-
-		if err := stateMachine.Teardown(); err != nil {
-			t.Errorf("Did not expect an error, got %s\n", err.Error())
-		}
+		if err := stateMachine.populateSnapRootfsContents(); err == nil {
+			t.Error("Expected an error, but got none")
+		}
+		osMkdirAll = os.MkdirAll
+
+		// mock ioutil.ReadDir
+		ioutilReadDir = mockReadDir
+		defer func() {
+			ioutilReadDir = ioutil.ReadDir
+		}()
+		if err := stateMachine.populateSnapRootfsContents(); err == nil {
+			t.Error("Expected an error, but got none")
+		}
+		ioutilReadDir = ioutil.ReadDir
+
+		// mock osutil.CopySpecialFile
+		osutilCopySpecialFile = mockCopySpecialFile
+		defer func() {
+			osutilCopySpecialFile = osutil.CopySpecialFile
+		}()
+		if err := stateMachine.populateSnapRootfsContents(); err == nil {
+			t.Error("Expected an error, but got none")
+		}
+		osutilCopySpecialFile = osutil.CopySpecialFile
 	})
 }