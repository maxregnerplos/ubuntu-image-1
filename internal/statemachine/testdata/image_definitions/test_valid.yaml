name: ubuntu-server-raspi-arm64
display-name: Ubuntu Server Raspberry Pi arm64
revision: 2
architecture: arm64
series: kinetic
class: preinstalled
kernel:
  name: linux-raspi
gadget:
  url: "https://github.com/jawn-smith/pi-gadget.git"
  branch: "classic"
  type: "git"
#model-assertion: pi-generic.model
rootfs:
  mirror: "http://ports.ubuntu.com/"
  components:
    - main
    - universe
    - restricted
  seed:
    urls:
      - "git://git.launchpad.net/~ubuntu-core-dev/ubuntu-seeds/+git/"
      - "git://git.launchpad.net/~ubuntu-core-dev/ubuntu-seeds/+git/"
    branch: kinetic
    names:
      - server
      - minimal
      - standard
      - cloud-image
      - server-raspi
customization:
  extra-ppas:
    -
      name: "jawn-smith/devel-proposed"
  cloud-init:
    user-data:
      -
        name: ubuntu
        password: ubuntu
  extra-packages:
    - name: ubuntu-minimal
    - name: linux-firmware-raspi
    - name: pi-bluetooth
<<<<<<< HEAD
    - name: linux-image-raspi
=======
  fstab:
    -
      label: "writable"
      mountpoint: "/"
      filesystem-type: "ext4"
      dump: false
      fsck-order: 1
    -
      label: "system-boot"
      mountpoint: "/boot/firmware"
      filesystem-type: "vfat"
      mount-options: "defaults"
      dump: false
      fsck-order: 1
>>>>>>> 068a3794
artifacts:
  img:
      path: raspi.img
  manifest:
      path: raspi.manifest<|MERGE_RESOLUTION|>--- conflicted
+++ resolved
@@ -41,9 +41,7 @@
     - name: ubuntu-minimal
     - name: linux-firmware-raspi
     - name: pi-bluetooth
-<<<<<<< HEAD
     - name: linux-image-raspi
-=======
   fstab:
     -
       label: "writable"
@@ -58,7 +56,6 @@
       mount-options: "defaults"
       dump: false
       fsck-order: 1
->>>>>>> 068a3794
 artifacts:
   img:
       path: raspi.img
